--- conflicted
+++ resolved
@@ -335,13 +335,8 @@
         Exec( "sh -c \" cd ", __SIMPLICIAL_DocDirectory, "; rm --force _TIKZ_*;\"" );
         __SIMPLICIAL_MANUAL_MODE := true;
         Read("gap/PolygonalComplexes/drawing.gd");
-<<<<<<< HEAD
-        Read("gap/PolygonalComplexes/constructors_images.gd");
-        Read("gap/PolygonalComplexes/animating_images.gd");
-=======
         Read("gap/Library/library_images.gd");
         Read("gap/PolygonalComplexes/distances_images.gd");
->>>>>>> 378e5682
         Read("gap/ColouredComplexes/edgeColouring_images.gd");
         Read("gap/ColouredComplexes/variColouring_images.gd");
         Read("gap/Flags/flags_images.gd");
