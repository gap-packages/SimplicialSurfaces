#
# SimplicialSurfaces: Computation with simplicial surfaces and folding processes.
#
# This file contains package meta data. For additional information on
# the meaning and correct usage of these fields, please consult the
# manual of the "Example" package as well as the comments in its
# PackageInfo.g file.
#
SetPackageInfo( rec(

PackageName := "SimplicialSurfaces",
Subtitle := "Computing with simplicial surfaces and folding processes.",
Version := "0.7",
Date := "11/04/2025", # dd/mm/yyyy format
License := "GPL-3.0-or-later",

Persons := [
  rec(
    IsAuthor := true,
    IsMaintainer := true,
    FirstNames := "Alice",
    LastName := "Niemeyer",
    WWWHome := "http://www.math.rwth-aachen.de/~Alice.Niemeyer/",
    Email := "Alice.Niemeyer@Mathb.RWTH-Aachen.De",
    PostalAddress := "Alice Niemeyer\nLehrstuhl für Algebra und Darstellungstheorie\nRWTH Aachen\nPontdriesch 10/16\n52062 Aachen\nGERMANY\n",
    Place := "Aachen",
    Institution := "Chair of Algebra and Representation Theory",
  ),
  rec(
    IsAuthor := true,
    IsMaintainer := false,
    FirstNames := "Markus",
    LastName := "Baumeister",
    WWWHome := "https://markusbaumeister.github.io/",
    Email := "baumeister@mathb.rwth-aachen.de",
    PostalAddress := "--",
    Place := "Aachen",
    Institution := "",
  ),
  rec(
    IsAuthor := true,
    IsMaintainer := true,
    FirstNames := "Reymond",
    LastName := "Akpanya",
    Email := "akpanya@art.rwth-aachen.de",
    PostalAddress := "--",
    Place := "Aachen",
    Institution := "Chair of Algebra and Representation Theory",
  ),
  rec(
    IsAuthor := true,
    IsMaintainer := true,
    FirstNames := "Tom",
    LastName := "Görtzen",
    Email := "goertzen@art.rwth-aachen.de",
    PostalAddress := "--",
    Place := "Aachen",
    Institution := "Chair of Algebra and Representation Theory",
  ),
  rec(
    IsAuthor := true,
    IsMaintainer := true,
    FirstNames := "Meike",
    LastName := "Weiß",
    Email := "weiss@art.rwth-aachen.de",
    PostalAddress := "--",
    Place := "Aachen",
    Institution := "Chair of Algebra and Representation Theory",
  ),
  rec(
    IsAuthor := true,
    IsMaintainer := true,
    FirstNames := "Lukas",
    LastName := "Schnelle",
    Email := "lukas.schnelle1@rwth-aachen.de",
    PostalAddress := "--",
    Place := "Aachen",
    Institution := "Chair of Algebra and Representation Theory",
  ),
    rec(
    LastName      := "GAP Team",
    FirstNames    := "The",
    IsAuthor      := false,
    IsMaintainer  := true,
    Email         := "support@gap-system.org",
  ),

],

#SourceRepository := rec( Type := "TODO", URL := "URL" ),
#IssueTrackerURL := "TODO",
#SupportEmail := "TODO",

SourceRepository := rec( Type := "git", URL := "https://github.com/gap-packages/SimplicialSurfaces" ),
PackageWWWHome := "https://github.com/gap-packages/SimplicialSurfaces",

PackageInfoURL := Concatenation( ~.PackageWWWHome, "PackageInfo.g" ),
README_URL     := Concatenation( ~.PackageWWWHome, "README.md" ),
ArchiveURL      := Concatenation( ~.SourceRepository.URL,
                                 "/releases/download/v", ~.Version,
                                 "/", ~.PackageName, "-", ~.Version ),

ArchiveFormats := ".tar.gz",

##  Status information. Currently the following cases are recognized:
##    "accepted"      for successfully refereed packages
##    "submitted"     for packages submitted for the refereeing
##    "deposited"     for packages for which the GAP developers agreed
##                    to distribute them with the core GAP system
##    "dev"           for development versions of packages
##    "other"         for all other packages
##
Status := "dev",

AbstractHTML   :=  "The <span class='pkgname'>SimplicialSurfaces</span> package provides functionality for working with simplicial surfaces and generalisations",

PackageDoc := rec(
  BookName  := "SimplicialSurfaces",
  ArchiveURLSubset := ["doc"],
  HTMLStart := "doc/chap0_mj.html",
  PDFFile   := "doc/manual.pdf",
  SixFile   := "doc/manual.six",
  LongTitle := "Computation with simplicial surfaces and folding processes.",
),

Dependencies := rec(
  GAP := ">= 4.12",
  NeededOtherPackages := [ [ "AttributeScheduler", ">=2018.08.03" ], ["Digraphs", ">=1.1.1"]],
<<<<<<< HEAD
  SuggestedOtherPackages := [ [ "GAPDoc", ">= 1.6" ], ["AutoDoc", ">=2019.05.20"], [ "IO", ">=2.2" ], [ "Grape", ">=4.8.2" ],[ "NautyTracesInterface", ">=0.2" ],],
=======
  SuggestedOtherPackages := [ [ "GAPDoc", ">= 1.6" ], ["AutoDoc", ">=2019.05.20"], [ "IO", ">=2.2" ], [ "Grape", ">=4.8.2" ],[ "NautyTracesInterface", ">=0.2" ],["GAPic", ">=0.1"]],
>>>>>>> fe1fd771
  ExternalConditions := [ ],
),

AvailabilityTest := ReturnTrue,

TestFile := "tst/testall.g",

Keywords := [ "Simplicial" ],

AutoDoc := rec(
    TitlePage := rec(
        Copyright := Concatenation(
                    "&copyright; 2016-2025 by Alice Niemeyer and Markus Baumeister<P/>\n\n",
                    "This package may be distributed under the terms and conditions of the\n",
                    "GNU Public License Version 3 (or higher).<P/>",
                    "The primary sources for much of the covered material are:<P/>",
                    "The PhD-thesis \"Regularity Aspects for Combinatorial Simplicial Surfaces\" of Markus Baumeister<P/>",
                    "The book \"Simplicial Surfaces of Congruent Triangles\" by Alice C. Niemeyer, Wilhelm Plesken, Daniel Robertz, and Ansgar W. Strzelczyk (unpublished)<P/>"
                ),
    )
),



));
<|MERGE_RESOLUTION|>--- conflicted
+++ resolved
@@ -126,11 +126,7 @@
 Dependencies := rec(
   GAP := ">= 4.12",
   NeededOtherPackages := [ [ "AttributeScheduler", ">=2018.08.03" ], ["Digraphs", ">=1.1.1"]],
-<<<<<<< HEAD
   SuggestedOtherPackages := [ [ "GAPDoc", ">= 1.6" ], ["AutoDoc", ">=2019.05.20"], [ "IO", ">=2.2" ], [ "Grape", ">=4.8.2" ],[ "NautyTracesInterface", ">=0.2" ],],
-=======
-  SuggestedOtherPackages := [ [ "GAPDoc", ">= 1.6" ], ["AutoDoc", ">=2019.05.20"], [ "IO", ">=2.2" ], [ "Grape", ">=4.8.2" ],[ "NautyTracesInterface", ">=0.2" ],["GAPic", ">=0.1"]],
->>>>>>> fe1fd771
   ExternalConditions := [ ],
 ),
 
