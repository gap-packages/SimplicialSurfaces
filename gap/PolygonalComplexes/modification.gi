--- conflicted
+++ resolved
@@ -967,71 +967,6 @@
 
 
 ## Edges
-<<<<<<< HEAD
-InstallOtherMethod( JoinEdges, 
-    "for a polygonal complex and a list of two edges",
-    [IsPolygonalComplex, IsList],
-    function(complex, edgeList)
-        return JoinEdges(complex, edgeList, Edges(complex)[NumberOfEdges(complex)] +1);
-    end
-);
-RedispatchOnCondition( JoinEdges, true, 
-    [IsTwistedPolygonalComplex,IsList],
-    [IsPolygonalComplex], 0 );
-InstallOtherMethod( JoinEdgesNC, 
-    "for a polygonal complex and a list of two edges",
-    [IsPolygonalComplex, IsList],
-    function(complex, edgeList)
-        return JoinEdgesNC(complex, edgeList, Edges(complex)[NumberOfEdges(complex)] + 1);
-    end
-);
-RedispatchOnCondition( JoinEdgesNC, true, 
-    [IsTwistedPolygonalComplex,IsList],
-    [IsPolygonalComplex], 0 );
-InstallMethod( JoinEdges,
-    "for a polygonal complex, a list of two edges and a new edge label",
-    [IsPolygonalComplex, IsList, IsPosInt],
-    function(complex, edgeList, newEdgeLabel)
-         local edgeSet;
-
-        edgeSet := Set(edgeList);
-        if Length(edgeSet) <> 2 then
-            Error(Concatenation("JoinEdges: Given edge list ", String(edgeList), 
-                " contains more than two different elements."));
-        fi;
-        if not IsSubset(Edges(complex), edgeSet) then
-            Error(Concatenation("JoinEdges: Given edge list ", String(edgeList),
-                " is not a subset of the edges of the given complex: ",
-                String(Edges(complex)), "."));
-        fi;
-        if not newEdgeLabel in edgeSet and newEdgeLabel in Edges(complex) then
-            Error(Concatenation("JoinEdges: Given new edge label ", 
-                String(newEdgeLabel), " conflicts with existing edges: ", 
-                String(Edges(complex)), "."));
-        fi;
-
-        return JoinEdges(complex, edgeSet[1], edgeSet[2], newEdgeLabel);
-    end
-);
-RedispatchOnCondition( JoinEdges, true, 
-    [IsTwistedPolygonalComplex,IsList,IsPosInt],
-    [IsPolygonalComplex], 0 );
-InstallMethod( JoinEdgesNC,
-    "for a polygonal complex, a list of two edges and a new edge label",
-    [IsPolygonalComplex, IsList, IsPosInt],
-    function(complex, edgeList, newEdgeLabel)
-        local edgeSet;
-
-        edgeSet := Set(edgeList);
-        return JoinEdgesNC(complex, edgeSet[1], edgeSet[2], newEdgeLabel);
-    end
-);
-RedispatchOnCondition( JoinEdgesNC, true, 
-    [IsTwistedPolygonalComplex,IsList,IsPosInt],
-    [IsPolygonalComplex], 0 );
-
-=======
->>>>>>> c4024ecf
 InstallOtherMethod( JoinEdges, "for a polygonal complex and two edges",
     [IsPolygonalComplex, IsPosInt, IsPosInt],
     function(complex, e1, e2)
@@ -1132,6 +1067,9 @@
 		return JoinEdges(complex,edgeList,Last(Edges(complex))+1);
 	end
 );
+RedispatchOnCondition( JoinEdges, true, 
+    [IsTwistedPolygonalComplex,IsList],
+    [IsPolygonalComplex], 0 );
 
 InstallOtherMethod(JoinEdgesNC,
 	"for a polygonal complex and a list",
@@ -1140,6 +1078,9 @@
 		return JoinEdgesNC(complex,edgeList,Last(Edges(complex))+1);
 	end
 );
+RedispatchOnCondition( JoinEdgesNC, true, 
+    [IsTwistedPolygonalComplex,IsList],
+    [IsPolygonalComplex], 0 );
 
 InstallMethod(JoinEdges,
 	"for a polygonal complex, a list and a new edge label",
@@ -1164,6 +1105,9 @@
 		
 	end
 );
+RedispatchOnCondition( JoinEdges, true, 
+    [IsTwistedPolygonalComplex,IsList,IsPosInt],
+    [IsPolygonalComplex], 0 );
 
 InstallMethod(JoinEdgesNC,
 	"for a polygonal complex, a list and a new edge label",
@@ -1179,6 +1123,9 @@
 		return JoinEdgesNC(newComplex,newEdge,Last(edgeList),newEdgeLabel);
 	end
 );
+RedispatchOnCondition( JoinEdgesNC, true, 
+    [IsTwistedPolygonalComplex,IsList,IsPosInt],
+    [IsPolygonalComplex], 0 );
 
 
 ## VertexEdgePaths
