--- conflicted
+++ resolved
@@ -1,1592 +1,1577 @@
-
-
-## This chapter contains many diverse aspects of polygonal complexes.
-## The current order may not be optimal, depending on what the future holds
-
-#######
-## This has to be after the incidence chapter since it heavily relies on it.
-## Since it consists of disconnected ideas it is no big issue if it comes
-## after the constuctors-chapter that inclines the reader to skipping.
-#######
-
-#! @Chapter Properties of surfaces and complexes
-#! @ChapterLabel Properties
-#! 
-#! In chapter <Ref Chap="Chapter_AccessIncidenceGeometry"/> we introduced the incidence structures of polygonal complexes.
-#! Along with this we can consider various properties of surfaces and complexes that rely on the incidence structure.
-#! In section <Ref Sect="Section_Properties_Invariants"/> some invariants of polygonal complexes are explained.
-#! Section <Ref Subsect="Section_Properties_Degrees"/> describes properties based on the degree of the vertices.
-#! Different types of faces, edges and vertices are introduced in section <Ref Sect="Section_Properties_FaceTypes"/>,
-#! <Ref Sect="Section_Properties_EdgeTypes"/> and <Ref Sect="Section_Properties_VertexTypes"/>.
-#!
-#! We will showcase these properties on several examples. One of them is the
-#! <E>five-star</E>:
- 
-#!  <Alt Only="HTML">
-#! &lt;br>&lt;img src='./images/_Wrapper_properties-1-1.svg'> &lt;/img> &lt;br>
-#! </Alt>
-#! <Alt Only = "LaTeX">
-#! \begin{center}
-#! \includegraphics{images/_Wrapper_properties-1.pdf}
-#! \end{center}
-#! </Alt>
-#! <Alt Only = "Text">
-#! Image omitted in terminal text
-            #! </Alt>
-#! @ExampleSession
-#! gap> fiveStar := SimplicialSurfaceByVerticesInFaces( [1,2,3,5,7,11], 5,
-#! >                [ [1,2,3], [1,3,5], [1,5,7], [1,7,11], [1,2,11] ] );;
-#! @EndExampleSession
-#!
-#! Another one is the <E>triforce</E>:
- 
-#!  <Alt Only="HTML">
-#! &lt;br>&lt;img src='./images/_Wrapper_properties-2-1.svg'> &lt;/img> &lt;br>
-#! </Alt>
-#! <Alt Only = "LaTeX">
-#! \begin{center}
-#! \includegraphics{images/_Wrapper_properties-2.pdf}
-#! \end{center}
-#! </Alt>
-#! <Alt Only = "Text">
-#! Image omitted in terminal text
-            #! </Alt>
-#! @ExampleSession
-#! gap> triforce := PolygonalComplexByVerticesInFaces([[1,2,3],[2,4,5],[3,5,6]]);;
-#! @EndExampleSession
-
-#! @Section Invariants
-#! @SectionLabel Properties_Invariants
-#!
-#! This section introduces invariants of (twisted) polygonal complexes.
-#! Invariants of (twisted) polygonal complexes are properties that are
-#! equal for each (twisted) polygonal complex in the same isomorphism class.
-#! Examples of such invariants are the Euler-characteristic <Ref Subsect="EulerCharacteristic"/>,
-#! whether a complex is closed or open <Ref Subsect="IsClosedSurface"/> and
-#! some other properties about multi tetrahedral spheres.
-
-#! @BeginGroup EulerCharacteristic
-#! @Description
-#! Return the <E>Euler-characteristic</E> of the given twisted polygonal complex.
-#! The Euler-characteristic is computed as
-#! @BeginLogSession
-#! gap> NumberOfVertices(complex) - NumberOfEdges(complex) + NumberOfFaces(complex);
-#! @EndLogSession
-#! As an example, consider the five-star that was introduced at the
-#! start of chapter <Ref Chap="Chapter_Properties"/>:
- 
-#!  <Alt Only="HTML">
-#! &lt;br>&lt;img src='./images/_Wrapper_properties-3-1.svg'> &lt;/img> &lt;br>
-#! </Alt>
-#! <Alt Only = "LaTeX">
-#! \begin{center}
-#! \includegraphics{images/_Wrapper_properties-3.pdf}
-#! \end{center}
-#! </Alt>
-#! <Alt Only = "Text">
-#! Image omitted in terminal text
-            #! </Alt>
-#! @ExampleSession
-#! gap> NumberOfVertices(fiveStar);
-#! 6
-#! gap> NumberOfEdges(fiveStar);
-#! 10
-#! gap> NumberOfFaces(fiveStar);
-#! 5
-#! gap> EulerCharacteristic(fiveStar);
-#! 1
-#! @EndExampleSession
-#! 
-#! @Returns an integer
-#! @Arguments complex
-DeclareAttribute( "EulerCharacteristic", IsTwistedPolygonalComplex );
-#! @EndGroup
-
-
-#! @BeginGroup IsClosedSurface
-#! @Description
-#! Check whether the given twisted polygonal complex without edge ramifications is 
-#! <E>closed</E>.
-#! A twisted polygonal complex without edge ramifications is closed if every edge is 
-#! incident to <E>exactly</E> two
-#! faces (whereas the absence of edge ramifications only means that
-#! every edge is incident to <E>at most</E> two faces).
-#!
-#! For example, the platonic solids are closed.
-#! @ExampleSession
-#! gap> IsClosedSurface( Octahedron() );
-#! true
-#! gap> IsClosedSurface( Dodecahedron() );
-#! true
-#! @EndExampleSession
-#! In contrast, the five-star and the triforce from the start of chapter
-#! <Ref Chap="Chapter_Properties"/> are not closed.
- 
-#!  <Alt Only="HTML">
-#! &lt;br>&lt;img src='./images/_Wrapper_properties-4-1.svg'> &lt;/img> &lt;br>
-#! </Alt>
-#! <Alt Only = "LaTeX">
-#! \begin{center}
-#! \includegraphics{images/_Wrapper_properties-4.pdf}
-#! \end{center}
-#! </Alt>
-#! <Alt Only = "Text">
-#! Image omitted in terminal text
-            #! </Alt>
-#! @ExampleSession
-#! gap> IsClosedSurface(fiveStar);
-#! false
-#! @EndExampleSession
- 
-#!  <Alt Only="HTML">
-#! &lt;br>&lt;img src='./images/_Wrapper_properties-5-1.svg'> &lt;/img> &lt;br>
-#! </Alt>
-#! <Alt Only = "LaTeX">
-#! \begin{center}
-#! \includegraphics{images/_Wrapper_properties-5.pdf}
-#! \end{center}
-#! </Alt>
-#! <Alt Only = "Text">
-#! Image omitted in terminal text
-            #! </Alt>
-#! @ExampleSession
-#! gap> IsClosedComplex(triforce);
-#! false
-#! @EndExampleSession
-#!
-#! @Arguments complex
-DeclareProperty( "IsClosedComplex", IsTwistedPolygonalComplex and IsNotEdgeRamified );
-#! @Arguments surf
-DeclareProperty( "IsClosedSurface", IsPolygonalSurface );
-## We can't use IsClosed since this is blocked by the orb-package
-#! @EndGroup
-
-#! @BeginGroup IsMultiTetrahedralSphere
-#! @Description
-#! Check whether the given twisted polygonal complex is a multitetrahedral
-#! sphere. A multitetrahedral sphere can be obtained by starting with the
-#! tetrahedron and performing a finite number of tetrahedral extensions.
-#! So multi-tetrahedral spheres are closed simplicial surfaces with
-#! euler-characteristic 2. 
-#! As example consider the tetrahedron and the double tetrahedron. Up to
-#! isomorphism there is exactly one multi-tetrahedral sphere with 4
-#! faces, namely the tetradron.
- 
-#!  <Alt Only="HTML">
-#! &lt;br>&lt;img src='./images/_Wrapper_properties-6-1.svg'> &lt;/img> &lt;br>
-#! </Alt>
-#! <Alt Only = "LaTeX">
-#! \begin{center}
-#! \includegraphics{images/_Wrapper_properties-6.pdf}
-#! \end{center}
-#! </Alt>
-#! <Alt Only = "Text">
-#! Image omitted in terminal text
-            #! </Alt>
-#! And there is exactly one multi-tetrahedral sphere with 6 faces namely
-#! the double tetraedron which can be obtained by performing exactly one
-#! tetrahedral extension to the tetradron.
-#!  <Alt Only="HTML">
-#! &lt;br>&lt;img src="./images/_Wrapper_Image_DoubleTetrahedron-1.svg"> &lt;/img> &lt;br>
-#! </Alt>
-#! <Alt Only = "LaTeX">
-#! \begin{center}
-#! \includegraphics{images/_Wrapper_Image_DoubleTetrahedron.pdf}
-#! \end{center}
-#! </Alt>
-#! <Alt Only = "Text">
-#! Image omitted in terminal text
-#! </Alt>
-#! @BeginExampleSession
-#! gap> IsMultiTetrahedralSphere(Tetrahedron());
-#! true
-#! gap> vof:=[[1,2,4],[2,3,4],[1,3,4],[1,2,5],[1,3,5],[2,3,5]];;
-#! gap> doubleTetra:=SimplicialSurfaceByVerticesInFaces(vof);
-#! simplicial surface (5 vertices, 9 edges, and 6 faces)
-#! gap> IsMultiTetrahedralSphere(doubleTetra);
-#! true
-#! @EndExampleSession
-#!
-#! As another example, consider the octahedron.
-#!
-#! @BeginExampleSession
-#! gap> IsMultiTetrahedralSphere(Octahedron());
-#! false
-#! @EndExampleSession
-#! @Returns true or false
-#! @Arguments complex
-DeclareProperty( "IsMultiTetrahedralSphere", IsTwistedPolygonalComplex );
-#! @EndGroup 
-
-#! @BeginGroup TetrahedralNumber
-#! @Description
-#! Return the number of tetrahedra that are used to construct the given 
-#! twisted polygonal complex. If <K>complex</K> is a multi-tetrahedral sphere,
-#! this number is 1 greater than the number of tetrahedral extensions that 
-#! have to be applied to the tetrahedron to obtain <K>complex</K>.
-#! If <K>complex</K> is not a multi-tetrahedral sphere, the function returns
-#! fail.
-#!
-#! As example, consider the tetrahedron, the double tetrahedron and 
-#! the multi-tetrahedral sphere which can be obtained by
-#! applying exactly two tetrahedral extensions to the tetrahedron.  
-#! @BeginExampleSession
-#! gap> doubleTetra:=TetrahedralExtension(Tetrahedron(),1);
-#! simplicial surface (5 vertices, 9 edges, and 6 faces)
-#! gap> multiTetra:=TetrahedralExtension(doubleTetra,2);
-#! simplicial surface (6 vertices, 12 edges, and 8 faces)
-#! gap> TetrahedralNumber(Tetrahedron());
-#! 1
-#! gap> TetrahedralNumber(doubleTetra);
-#! 2
-#! gap> TetrahedralNumber(multiTetra);
-#! 3
-#! @EndExampleSession
-#! @Returns positive integer or fail
-#! @Arguments complex
-DeclareAttribute( "TetrahedralNumber", IsTwistedPolygonalComplex );
-#! @EndGroup
-
-#! @BeginGroup TetrahedralType
-#! @Description
-#! Return the tetrahedral type of a given twisted polygonal complex or
-#! <K>fail</K>, if <K>complex</K> is not a multi tetrahedral sphere. 
-#! The tetrahedral type of a multi tetrahedral sphere is a tuple
-#! <K>[a0,...,ak]</K> satisfying the following property:
-#! <K>X</K> is a list of multi tetrahedral spheres of length <K>k</K> so that
-#! <K>X[1]=complex</K> and <K>X[k]</K> is either isomorphic to the tetrahedron 
-#! or the double tetrahedron. Furthermore <K>X[i]</K> is obtained by applying 
-#! tetrahedral reductions to all vertices with face degree 3 in <K>X[i-1]</K>.
-#! So <K>ai</K> is the number of vertices with face degree 3 in <K>X[i]</K>,
-#! if <K>X[k]</K> is isomorphic to the tetrahedron, the number <K>ak</K> is
-#! redefined as 1.
-#! As example, consider the tetrahedron, the double tetrahedron and 
-#! the multi-tetrahedral sphere which can be obtained by
-#! applying exactly two tetrahedral extensions to the tetrahedron.  
-#! @BeginExampleSession
-#! gap> doubleTetra:=TetrahedralExtension(Tetrahedron(),1);
-#! simplicial surface (5 vertices, 9 edges, and 6 faces)
-#! gap> multiTetra:=TetrahedralExtension(doubleTetra,2);
-#! simplicial surface (6 vertices, 12 edges, and 8 faces)
-#! gap> TetrahedralType(Tetrahedron());
-#! [ 1 ]
-#! gap> TetrahedralType(doubleTetra);
-#! [ 2 ]
-#! gap> TetrahedralType(multiTetra);
-#! [ 2, 1 ]
-#! @EndExampleSession
-#! @Returns a dense list or fail
-#! @Arguments complex
-DeclareAttribute( "TetrahedralType", IsTwistedPolygonalComplex );
-#! @EndGroup TetrahedralType
-
-#! @BeginGroup BlockType
-#! @Description
-#! Return the block type of a vertex-faithful simplicial sphere.
-#! The block type is a list of pairs <K>[num,numOfFaces]</K> where <K>num</K> 
-#! counts the building blocks(<Ref Subsect="BuildingBlocks"/>) of
-#! <K>surface</K> whose number of faces match <K>numOfFaces</K>.
-#! Since building blocks only exist for vertex-faithful spheres the function
-#! returns <K>fail</K>, if <K>surface</K> does not satisfy this property.  
-#!
-#! As examples, consider the tetrahedron and the double tetrahedron. 
-#! @BeginExampleSession
-#! gap> BlockType(Tetrahedron());
-#! [ [ 4, 1 ] ]
-#! gap> vof:=[[1,2,4],[2,3,4],[1,3,4],[1,2,5],[1,3,5],[2,3,5]];;
-#! gap> doubleTetra:=SimplicialSurfaceByVerticesInFaces(vof);
-#! simplicial surface (5 vertices, 9 edges, and 6 faces)
-#! gap> BlockType(doubleTetra);
-#! [ [ 4, 2 ] ]
-#! @EndExampleSession
-#! @Returns list of pairs or fail
-#! @Arguments surface
-DeclareAttribute( "BlockType",IsSimplicialSurface);
-#! @EndGroup
-
-
-#! @Section Degree-based properties and invariants
-#! @SectionLabel Properties_Degrees
-
-# Separating degrees into an own section feels weird, but putting them under 
-# vertex properties feels weird as well (since there are methods like 
-# InnerVertices etc. that feel too connected to separate them by the degrees..);
-
-#! This section contains properties and invariants that are based on the
-#! degrees of the vertices. We have to distinguish two different definitions
-#! for the degree of a vertex - we can either count the number of incident
-#! edges of the number of incident faces.
-#! These two definitions are distinguished by calling them 
-#! <K>EdgeDegreesOfVertices</K> and <K>FaceDegreesOfVertices</K>.
-#! 
-#! A large part of this chapter are the counters. There are six different counter objects:
-#! vertex counter(<Ref Subsect="CounterOfVertices"/>), edge counter(<Ref Subsect="CounterOfEdges"/>),
-#! face counter(<Ref Subsect="CounterOfFaces"/>), butterfly counter(<Ref Subsect="CounterOfButterflies"/>),
-#! umbrella counter(<Ref Subsect="CounterOfUmbrellas"/>) and three face counter(<Ref Subsect="CounterOfThreeFaces"/>).
-#! For a given surface, the counters save information about the vertex, face or edge degrees.
-#! There are different methods to get these information like <A>ListCounter</A>(<Ref Subsect="ListCounter"/>),
-#! <A>MultiplicitiesOfCounter</A>(<Ref Subsect="MultiplicitiesOfCounter"/>) and <A>DegreesOfCounter</A>(<Ref Subsect="DegreesOfCounter"/>).
-
-
-#! @BeginGroup EdgeDegreesOfVertices
-#! @Description
-#! The method <K>EdgeDegreeOfVertex</K>(<A>complex</A>, <A>vertex</A>) 
-#! returns the <E>edge-degree</E> of the given vertex in the given
-#! twisted polygonal complex, i.e. the number of incident edges. The NC-version does
-#! not check whether <A>vertex</A> is a vertex of <A>complex</A>.
-#!
-#! The attribute <K>EdgeDegreesOfVertices</K>(<A>complex</A>) collects all of
-#! these degrees in a list that is indexed by the vertices, i.e.
-#! <K>EdgeDegreesOfVertices</K>(<A>complex</A>)[<A>vertex</A>] = 
-#! <K>EdgeDegreeOfVertex</K>(<A>complex</A>, <A>vertex</A>). All other
-#! positions of this list are not bound.
-#!
-#! As an example, consider the five-star from the start of chapter
-#! <Ref Chap="Chapter_Properties"/>:
- 
-#!  <Alt Only="HTML">
-#! &lt;br>&lt;img src='./images/_Wrapper_properties-7-1.svg'> &lt;/img> &lt;br>
-#! </Alt>
-#! <Alt Only = "LaTeX">
-#! \begin{center}
-#! \includegraphics{images/_Wrapper_properties-7.pdf}
-#! \end{center}
-#! </Alt>
-#! <Alt Only = "Text">
-#! Image omitted in terminal text
-            #! </Alt>
-#! @ExampleSession
-#! gap> EdgeDegreeOfVertex( fiveStar, 1 );
-#! 5
-#! gap> EdgeDegreeOfVertex( fiveStar, 5 );
-#! 3
-#! gap> EdgeDegreesOfVertices( fiveStar );
-#! [ 5, 3, 3,, 3,, 3,,,, 3 ]
-#! @EndExampleSession
-#!
-#! @Returns a list of positive integers
-#! @Arguments complex
-DeclareAttribute( "EdgeDegreesOfVertices", IsTwistedPolygonalComplex );
-#! @Returns a positive integer
-#! @Arguments complex, vertex
-DeclareOperation( "EdgeDegreeOfVertex", [IsTwistedPolygonalComplex, IsPosInt] );
-#! @Arguments complex, vertex
-DeclareOperation( "EdgeDegreeOfVertexNC", [IsTwistedPolygonalComplex, IsPosInt] );
-#! @EndGroup
-
-
-#! @BeginGroup FaceDegreesOfVertices
-#! @Description
-#! The method <K>FaceDegreeOfVertex</K>(<A>complex</A>, <A>vertex</A>) 
-#! returns the <E>face-degree</E> of the given vertex in the given
-#! twisted polygonal complex, i.e. the number of incident faces. The NC-version does
-#! not check whether <A>vertex</A> is a vertex of <A>complex</A>.
-#!
-#! The attribute <K>FaceDegreesOfVertices</K>(<A>complex</A>) collects all of
-#! these degrees in a list that is indexed by the vertices, i.e.
-#! <K>FaceDegreesOfVertices</K>(<A>complex</A>)[<A>vertex</A>] = 
-#! <K>FaceDegreeOfVertex</K>(<A>complex</A>, <A>vertex</A>). All other
-#! positions of this list are not bound.
-#!
-#! As an example, consider the five-star from the start of chapter
-#! <Ref Chap="Chapter_Properties"/>:
- 
-#!  <Alt Only="HTML">
-#! &lt;br>&lt;img src='./images/_Wrapper_properties-8-1.svg'> &lt;/img> &lt;br>
-#! </Alt>
-#! <Alt Only = "LaTeX">
-#! \begin{center}
-#! \includegraphics{images/_Wrapper_properties-8.pdf}
-#! \end{center}
-#! </Alt>
-#! <Alt Only = "Text">
-#! Image omitted in terminal text
-            #! </Alt>
-#! @ExampleSession
-#! gap> FaceDegreeOfVertex( fiveStar, 1 );
-#! 5
-#! gap> FaceDegreeOfVertex( fiveStar, 5 );
-#! 2
-#! gap> FaceDegreesOfVertices( fiveStar );
-#! [ 5, 2, 2,, 2,, 2,,,, 2 ]
-#! gap> DegreesOfVertices( fiveStar );
-#! [ 5, 2, 2,, 2,, 2,,,, 2 ]
-#! @EndExampleSession
-#!
-#! For convenience, these methods can also be called by the names
-#! <K>DegreesOfVertices</K> and <K>DegreeOfVertex</K>.
-#!
-#! @Returns a list of positive integers
-#! @Arguments complex
-DeclareAttribute( "FaceDegreesOfVertices", IsTwistedPolygonalComplex );
-#! @Returns a positive integer
-#! @Arguments complex, vertex
-DeclareOperation( "FaceDegreeOfVertex", [IsTwistedPolygonalComplex, IsPosInt] );
-#! @Arguments complex, vertex
-DeclareOperation( "FaceDegreeOfVertexNC", [IsTwistedPolygonalComplex, IsPosInt] );
-#! @Returns a list of positive integers
-#! @Arguments complex
-DeclareAttribute( "DegreesOfVertices", IsTwistedPolygonalComplex );
-#! @Returns a positive integer
-#! @Arguments complex, vertex
-DeclareOperation( "DegreeOfVertex", [IsTwistedPolygonalComplex, IsPosInt] );
-#! @Arguments complex, vertex
-DeclareOperation( "DegreeOfVertexNC", [IsTwistedPolygonalComplex, IsPosInt] );
-#! @EndGroup
-
-
-#! @BeginGroup TotalDefect
-#! @Description
-#! Return the <E>total (inner) defect</E> of the given simplicial surface.
-#! The defect of an inner vertex is <M>6 - faceDegree</M> and the defect of
-#! a boundary vertex is <M>3 - faceDegree</M>.
-#!
-#! The <E>total defect</E> is the sum over all defects.
-#! The <E>total inner defect</E> is the sum over the defects of all inner 
-#! vertices.
-#! As an example, consider the five-star from the start of chapter
-#! <Ref Chap="Chapter_Properties"/>:
- 
-#!  <Alt Only="HTML">
-#! &lt;br>&lt;img src='./images/_Wrapper_properties-9-1.svg'> &lt;/img> &lt;br>
-#! </Alt>
-#! <Alt Only = "LaTeX">
-#! \begin{center}
-#! \includegraphics{images/_Wrapper_properties-9.pdf}
-#! \end{center}
-#! </Alt>
-#! <Alt Only = "Text">
-#! Image omitted in terminal text
-            #! </Alt>
-#! @ExampleSession
-#! gap> TotalDefect( fiveStar );
-#! 6
-#! gap> TotalInnerDefect( fiveStar );
-#! 1
-#! @EndExampleSession
-#!
-#! @Returns an integer
-#! @Arguments surface
-DeclareAttribute( "TotalDefect", IsSimplicialSurface );
-#! @Arguments surface
-DeclareAttribute( "TotalInnerDefect", IsSimplicialSurface );
-#! @EndGroup
-
-#! <ManSection Label="CounterOfVertices">
-#!   <Oper Name="CounterOfVertices" Arg="complex"
-#!      Label="for IsTwistedPolygonalComplex"
-#!      Comm="Construct a vertex counter from a twisted polygonal complex"/>
-#!   <Returns>A Counter-&GAP;-object</Returns>
-#!   <Prop Name="IsCounterOfVertices" Arg="object" Label="for IsObject"
-#!      Comm="Check whether a given object is a vertex counter"/>
-#!   <Returns><K>true</K> or <K>false</K></Returns>
-#!   <Description>
-#!      The method <K>CounterOfVertices</K> constructs a new vertex counter from
-#!      a polygonal complex. The method <K>IsCounterOfVertices</K>
-#!      checks if a given &GAP;-object represents such a vertex counter.
-#!      The vertex counter saves the information about how many vertices are incident
-#!      to how many faces. To get this information there are different possibilities.
-#!      For example, the method <A>ListCounter</A> (<Ref Subsect="ListCounter"/>) that
-#!      returns this information as a list of pairs <E>[degree, multiplicity]</E>, where
-#! 	<E>multiplicity</E> counts the number of vertices with exactly <E>degree</E>
-#! 	incident faces.
-#!
-#! 	As an example, consider the five-star from the start of chapter
-#!	<Ref Chap="Chapter_Properties"/>:
- 
-#!  <Alt Only="HTML">
-#! &lt;br>&lt;img src='./images/_Wrapper_properties-1-1.svg'> &lt;/img> &lt;br>
-#! </Alt>
-#! <Alt Only = "LaTeX">
-#! \begin{center}
-#! \includegraphics{images/_Wrapper_properties-1.pdf}
-#! \end{center}
-#! </Alt>
-#! <Alt Only = "Text">
-#! Image omitted in terminal text
-            #! </Alt>
-#! 	@ExampleSession
-#! gap> List( FacesOfVertices(fiveStar), Size );
-#! [ 5, 2, 2,, 2,, 2,,,, 2 ]
-#! gap> countVert:=CounterOfVertices(fiveStar);
-#! counter of vertices ([ 2, 5 ] degrees, and [ 5, 1 ] multiplicities)
-#! gap> ListCounter(countVert);
-#! [ [ 2, 5 ], [ 5, 1 ] ]
-#! 	@EndExampleSession
-#!   </Description>
-#! </ManSection>
-
-#! <ManSection Label="CounterOfEdges">
-#!   <Oper Name="CounterOfEdges" Arg="complex"
-#!      Label="for IsTwistedPolygonalComplex"
-#!      Comm="Construct an edge counter from a twisted polygonal complex"/>
-#!   <Returns>A Counter-&GAP;-object</Returns>
-#!   <Prop Name="IsCounterOfEdges" Arg="object" Label="for IsObject"
-#!      Comm="Check whether a given object is an edge counter"/>
-#!   <Returns><K>true</K> or <K>false</K></Returns>
-#!   <Description>
-#!	The method <K>CounterOfEdges</K> constructs a new edge counter from
-#!	a polygonal complex. The method <K>IsCounterOfEdges</K>
-#!	checks if a given &GAP;-object represents such an edge counter.
-#! 	The edge counter saves the information about how many edges have vertices with the same degrees.
-#!	To get this information there are different possibilities.
-#!	For example, the method <A>ListCounter</A> (<Ref Subsect="ListCounter"/>) that
-#!	returns this information as a list of pairs <E>[degreeList, multiplicity]</E>, where
-#!	<E>multiplicity</E> counts the number of edges whose vertices
-#!	are incident to <E>degreeList[1]</E> and <E>degreeList[2]</E> faces.
-#! 	The list <E>degreeList</E> is always sorted but may contain duplicates.
-#!
-#! 	As an example, consider the five-star from the start of chapter
-#! 	<Ref Chap="Chapter_Properties"/>:
- 
-#!  <Alt Only="HTML">
-#! &lt;br>&lt;img src='./images/_Wrapper_properties-2-1.svg'> &lt;/img> &lt;br>
-#! </Alt>
-#! <Alt Only = "LaTeX">
-#! \begin{center}
-#! \includegraphics{images/_Wrapper_properties-2.pdf}
-#! \end{center}
-#! </Alt>
-#! <Alt Only = "Text">
-#! Image omitted in terminal text
-            #! </Alt>
-#! 	@BeginExampleSession
-#! gap> countEdg := CounterOfEdges(fiveStar);
-#! counter of edges ([ [ 2, 2 ], [ 2, 5 ] ] degrees, and [ 5, 5 ] multiplicities)
-#! gap> ListCounter(countEdg);
-#! [ [ [ 2, 2 ], 5 ], [ [ 2, 5 ], 5 ] ]
-#! 	@EndExampleSession
-#!   </Description>
-#! </ManSection>
-
-#! <ManSection Label="CounterOfFaces">
-#!   <Oper Name="CounterOfFaces" Arg="complex"
-#!      Label="for IsTwistedPolygonalComplex"
-#!      Comm="Construct a face counter from a twisted polygonal complex"/>
-#!   <Returns>A Counter-&GAP;-object</Returns>
-#!   <Prop Name="IsCounterOfFaces" Arg="object" Label="for IsObject"
-#!      Comm="Check whether a given object is a face counter"/>
-#!   <Returns><K>true</K> or <K>false</K></Returns>
-#!   <Description>
-#!      The method <K>CounterOfFaces</K> constructs a new face counter from
-#!      a polygonal complex. The method <K>IsCounterOfFaces</K>
-#!      checks if a given &GAP;-object represents such a face counter.
-#!      The face counter saves the information about how many faces have vertices with the same degrees.
-#! 	To get this information there are different possibilities.
-#! 	For example, the method <A>ListCounter</A> (<Ref Subsect="ListCounter"/>) that
-#! 	returns this information as a list of pairs <E>[degreeList, multiplicity]</E>, where
-#! 	<E>multiplicity</E> counts the number of faces whose vertex degrees
-#! 	match <E>degreeList</E>, i.e. for every vertex there is exactly one
-#! 	entry of <E>degreeList</E> such that the vertex is incident to this
-#! 	number of faces.
-#! 	The <E>degreeList</E> is always sorted but may contain duplicates.
-#!
-#!	 As an example, consider the five-star from the start of chapter
-#! 	<Ref Chap="Chapter_Properties"/>:
- 
-#!  <Alt Only="HTML">
-#! &lt;br>&lt;img src='./images/_Wrapper_properties-3-1.svg'> &lt;/img> &lt;br>
-#! </Alt>
-#! <Alt Only = "LaTeX">
-#! \begin{center}
-#! \includegraphics{images/_Wrapper_properties-3.pdf}
-#! \end{center}
-#! </Alt>
-#! <Alt Only = "Text">
-#! Image omitted in terminal text
-            #! </Alt>
-#! 	@ExampleSession
-#! gap> countFac:=CounterOfFaces(fiveStar);
-#! counter of faces ([ [ 2, 2, 5 ] ] degrees, and [ 5 ] multiplicities) 
-#! gap> ListCounter(countFac);
-#! [ [ [ 2, 2, 5 ], 5 ] ]
-#! 	@EndExampleSession
-#!   </Description>
-#! </ManSection>
-
-#! <ManSection Label="CounterOfButterflies">
-#!   <Oper Name="CounterOfButterflies" Arg="surface"
-#!      Label="for IsSimplicialSurface"
-#!      Comm="Construct a butterfly counter from a simplicial surface"/>
-#!   <Returns>A Counter-&GAP;-object</Returns>
-#!   <Prop Name="IsCounterOfButterflies" Arg="object" Label="for IsObject"
-#!      Comm="Check whether a given object is a butterfly counter"/>
-#!   <Returns><K>true</K> or <K>false</K></Returns>
-#!   <Description>
-#!       The method <K>CounterOfButterflies</K> constructs a new butterfly counter from
-#!       a simplicial surface. The method <K>IsCounterOfButterflies</K>
-#!       checks if a given &GAP;-object represents such a butterfly counter.
-#! 	 The butterfly counter saves the information about how many butterflies have vertices with the same degrees.
-#!       To get this information there are different possibilities.
-#!       For example, the method <A>ListCounter</A> (<Ref Subsect="ListCounter"/>) that
-#!       returns this information as a list of pairs <E>[[degList1,degList2], multiplicity]</E>, where
-#!       <E>multiplicity</E> counts the number of butterflies whose vertex degrees match
-#!       <E>[degList1,degList2]</E>, whereby <E>degList1</E> denotes the
-#!       vertex degree of the vertices that are incident to the edge
-#!       inducing the corresponding butterfly and <E>degList2</E> contains
-#!       the vertex degrees of the two remaining vertices of the butterfly.
-#! 
-#! 	 As an example, consider the double-5-gon:
-#!        <Alt Only="HTML">
-#! &lt;img src="./images/_Wrapper_Image_Double5gon-1.svg"> &lt;/img>
-#! </Alt>
-#! <Alt Only = "LaTeX">
-#! \begin{center}
-#! \includegraphics{images/_Wrapper_Image_Double5gon.pdf}
-#! \end{center}
-#! </Alt>
-#! <Alt Only = "Text">
-#! Image omitted in terminal text
-#! </Alt>
-#!       @ExampleSession
-#! gap> vof:=[[1,4,5],[1,4,6],[1,5,7],[1,6,7],[2,3,5],[2,3,6],[2,4,5],
-#! > [2,4,6],[3,5,7],[3,6,7]];;
-#! gap> s:=SimplicialSurfaceByVerticesInFaces(vof);;
-#! gap> counter:=CounterOfButterflies(s);
-#! counter of butterlies ([ [ [ 4, 4 ], [ 5, 5 ] ], [ [ 4, 5 ], [ 4, 4 ] ] ]
-#! degrees, and [ 5, 10 ] multiplicities) 
-#! gap> ListCounter(counter);
-#! [ [ [ [ 4, 4 ], [ 5, 5 ] ], 5 ], [ [ [ 4, 5 ], [ 4, 4 ] ], 10 ] ]
-#!       @EndExampleSession
-#!   </Description>
-#! </ManSection>
-
-#! <ManSection Label="CounterOfUmbrellas">
-#!   <Oper Name="CounterOfUmbrellas" Arg="surface"
-#!      Label="for IsSimplicialSurface"
-#!      Comm="Construct an umbrella counter from a simplicial surface"/>
-#!   <Returns>A Counter-&GAP;-object</Returns>
-#!   <Prop Name="IsCounterOfUmbrellas" Arg="object" Label="for IsObject"
-#!      Comm="Check whether a given object is an umbrella counter"/>
-#!   <Returns><K>true</K> or <K>false</K></Returns>
-#!   <Description>
-#!      The method <K>CounterOfUmbrellas</K> constructs a new umbrella counter from
-#!      a simplicial surface. The method <K>IsCounterOfUmbrellas</K>
-#!      checks if a given &GAP;-object represents such an umbrella counter.
-#!      The umbrella counter saves the information about how many umbrellas have vertices with the same degrees.
-#!	To get this information there are different possibilities.
-#! 	For example, the method (<A>ListCounter</A> <Ref Subsect="ListCounter"/>) that
-#! 	returns this information as a list of pairs <E>[degreeList, multiplicity]</E>,
-#! 	where <E>multiplicity</E> counts the number of umbrellas whose vertex degrees
-#! 	of vertices contained at the boundary of the umbrella match
-#! 	<E>degreeList</E>, i.e. for every vertex contained in the boundary
-#! 	of an umbrella there is exactly one entry of <E>degreeList</E> such that
-#! 	the vertex is incident to this number of faces.
-#! 	The list <E>degreeList</E> is not sorted but may contain duplicates.
-#!
-#! 	As an example, consider the double-6-gon:
-#!  <Alt Only="HTML">
-#! &lt;img src="./images/_Wrapper_Image_Double6gon-1.svg"> &lt;/img>
-#! </Alt>
-#! <Alt Only = "LaTeX">
-#! \begin{center}
-#! \includegraphics{images/_Wrapper_Image_Double6gon.pdf}
-#! \end{center}
-#! </Alt>
-#! <Alt Only = "Text">
-#! Image omitted in terminal text
-#! </Alt>
-#! @ExampleSession
-#! gap> vof:=[[1,5,7],[1,5,8],[1,6,7],[1,6,8],[2,3,5],[2,3,6],[2,4,5],
-#! > [2,4,6],[3,5,7],[3,6,7],[4,5,8],[4,6,8]];;
-#! gap> s:=SimplicialSurfaceByVerticesInFaces(vof);;
-#! gap> counter:=CounterOfUmbrellas(s);
-#! counter of umbrellas ([ [ 4, 6, 4, 6 ], [ 4, 4, 4, 4, 4, 4 ] ] degrees,
-#! and [ 6, 2 ] multiplicities)
-#! gap> ListCounter(counter);
-#! [ [ [ 4, 6, 4, 6 ], 6 ], [ [ 4, 4, 4, 4, 4, 4 ], 2 ] ]
-#! @EndExampleSession
-#!   </Description>
-#! </ManSection>
-# No AutoDoc-documentation
-DeclareAttribute("CounterOfUmbrellas",IsClosedSurface and IsSimplicialSurface);
-
-#! <ManSection Label="CounterOfThreeFaces">
-#!   <Oper Name="CounterOfThreeFaces" Arg="surface"
-#!      Label="for IsSimplicialSurface"
-#!      Comm="Construct a three face counter from a simplicial surface"/>
-#!   <Returns>A Counter-&GAP;-object</Returns>
-#!   <Prop Name="IsCounterOfThreeFaces" Arg="object" Label="for IsObject"
-#!      Comm="Check whether a given object is a three face counter"/>
-#!   <Returns><K>true</K> or <K>false</K></Returns>
-#!   <Description>
-#!      The method <K>CounterOfThreeFaces</K> constructs a new three face counter from
-#!      a simplicial surface. The method <K>IsCounterOfThreeFaces</K>
-#!      checks if a given &GAP;-object represents such a three face counter.
-#!	The three-face counter saves the information about how many three-faces have vertices with the same degrees.
-#!	To get this information there are different possibilities.
-#! 	For example, the method <A>ListCounter</A> (<Ref Subsect="ListCounter"/>) that
-#! 	returns this information as a list of pairs
-#! 	<E>[[deg,degreeList1,degreeList2], multiplicity]</E>, whereby
-#! 	<E>[deg,degreeList1,degreeList2]</E> satisfies the following property:
-#! 	Assume that the vertices <E>v1,v2,v3</E> are all incident to the same
-#! 	face and there exist exactly two vertices <E>v4,v5</E> so that <E>v4</E>
-#! 	resp. <E>v5</E> is the remaining vertex of the butterfly induced by
-#! 	the edge incident to the vertices <E>v1</E> and <E>v2</E> resp.<E>v1</E>
-#! 	and <E>v3</E>.
- 
-#!  <Alt Only="HTML">
-#! &lt;br>&lt;img src='./images/_Wrapper_properties-4-1.svg'> &lt;/img> &lt;br>
-#! </Alt>
-#! <Alt Only = "LaTeX">
-#! \begin{center}
-#! \includegraphics{images/_Wrapper_properties-4.pdf}
-#! \end{center}
-#! </Alt>
-#! <Alt Only = "Text">
-#! Image omitted in terminal text
-            #! </Alt>
-#! 	So <E>deg</E> denotes the vertex degree of the vertex <E>v1</E>. The
-#! 	first resp. second entry of <E>degreeList1</E> is the vertex degree of
-#! 	<E>v2</E> resp <E>v3</E>. And the first resp. second
-#! 	entry of <E>degreeList2</E> is the vertex degree of <E>v4</E> resp.
-#! 	<E>v5</E>. The integer <E>multiplicity</E> counts the number of adjacent
-#! 	three-faces whose vertex degrees match <E>degreeList</E>.
-#!
-#! 	The different lists in <E>degreeList</E> are not sorted but may
-#! 	contain duplicates.
-#!
-#!	 As an example, consider the double-6-gon:
-#!  <Alt Only="HTML">
-#! &lt;img src="./images/_Wrapper_Image_Double6gon-1.svg"> &lt;/img>
-#! </Alt>
-#! <Alt Only = "LaTeX">
-#! \begin{center}
-#! \includegraphics{images/_Wrapper_Image_Double6gon.pdf}
-#! \end{center}
-#! </Alt>
-#! <Alt Only = "Text">
-#! Image omitted in terminal text
-#! </Alt>
-#! @ExampleSession
-#! gap> vof:=[[1,5,7],[1,5,8],[1,6,7],[1,6,8],[2,3,5],[2,3,6],[2,4,5],
-#! > [2,4,6],[3,5,7],[3,6,7],[4,5,8],[4,6,8]];;
-#! gap> s:=SimplicialSurfaceByVerticesInFaces(vof);;
-#! gap> counter:=CounterOfThreeFaces(s);
-#! counter of three faces ([ [ 4, [ 4, 6 ], [ 6, 4 ] ], [ 6, [ 4, 4 ], [ 4, 4 ] ] ]
-#! degrees, and [ 24, 12 ] multiplicities)
-#! gap> ListCounter(counter);
-#! [ [ [ 4, [ 4, 6 ], [ 6, 4 ] ], 24 ], [ [ 6, [ 4, 4 ], [ 4, 4 ] ], 12 ] ]
-#! @EndExampleSession
-#!   </Description>
-#! </ManSection>
-
-#! <ManSection Label="IsCounter">
-#!   <Prop Name="IsCounter" Arg="object" Label="for IsObject"
-#!      Comm="Check whether a given object is a counter"/>
-#!   <Returns><K>true</K> or <K>false</K></Returns>
-#!   <Description>
-#!      The method returns if the <E>object</E> is a vertex counter, edge counter, face counter,
-#! 	butterfly counter, umbrella counter or three face counter.
-#! @ExampleSession
-#! gap> IsCounter(CounterOfVertices(fiveStar));
-#! true
-#! @EndExampleSession
-#!   </Description>
-#! </ManSection>
-
-#! @BeginGroup TypeOfCounter
-#! @Description
-#! Returns the type of the counter. That means if <A>counter</A> is a
-#! CounterOfVertices(<Ref Subsect="CounterOfVertices"/>), CounterOfEdges(<Ref Subsect="CounterOfEdges"/>),
-#! CounterOfFaces(<Ref Subsect="CounterOfFaces"/>), CounterOfButterflies(<Ref Subsect="CounterOfButterflies"/>),
-#! CounterOfUmbrellas(<Ref Subsect="CounterOfUmbrellas"/>), CounterOfThreeFaces(<Ref Subsect="CounterOfThreeFaces"/>) 
-#! or a not specified counter object.
-#! 
-#! @BeginExampleSession
-#! gap> counter:=CounterOfVertices(fiveStar);;
-#! gap> TypeOfCounter(counter);
-#! CounterOfVertices
-#! @EndExampleSession
-#! 
-#! @Arguments counter
-DeclareOperation("TypeOfCounter", [IsCounter]);
-#! @EndGroup
-
-#! @BeginGroup AssociatedPolygonalComplex
-#! @Description
-#! Return the polygonal complex for which the given counter is
-#! defined.
-#! 
-#! @BeginExampleSession
-#! gap> assCom:=AssociatedPolygonalComplex(CounterOfVertices(fiveStar));;
-#! gap> IsIsomorphic(assCom, fiveStar);
-#! true
-#! @EndExampleSession
-#!
-#! @Returns a polygonal complex
-#! @Arguments counter
-DeclareAttribute( "AssociatedPolygonalComplex", IsCounter );
-#! @EndGroup
-
-#! @BeginGroup ListCounter
-#! @Description
-#! Returns the information about different counters.
-#! For a vertex counter the method returns the list of pairs
-#! <E>[degree, multiplicity]</E> for <E>counter</E>.
-#! For an edge counter, a face counter and an umbrella counter
-#! the method returns the list of pairs <E>[degreeList, multiplicity]</E>.
-#! For a butterfly counter the method returns the list of pairs <E>[[degList1,degList2], multiplicity]</E> and
-#! for a three face counter the method returns the list of pairs <E>[[deg,degList1,degList2], multiplicity]</E>.
-#! @BeginExampleSession
-#! gap> countFac:=CounterOfFaces(fiveStar);;
-#! gap> ListCounter(countFac);
-#! [ [ [ 2, 2, 5 ], 5 ] ]
-#! @EndExampleSession
-#!
-#! @Returns a list of pairs
-#! @Arguments counter
-DeclareAttribute("ListCounter",IsCounter);
-#! @EndGroup
-
-#! @BeginGroup MultiplicitiesOfCounter
-#! @Description
-#! The method <A>Multiplicities</A> returns the second entry of the tupels contained in the list obtained from <A>ListCounter</A>.
-#! This means, for example, that the method returns how many vertices have the same degree if <A>counter</A> is a vertex counter.
-#! The method <A>MultiplicityOfDegree</A> returns the number for the given <A>degree</A> or <A>degreeList</A> of <A>counter</A>.
-#! The method <A>MultiplicitiesOfDegrees</A> returns a list <A>multiplicities</A> for a vertex counter where <A>multiplicities[i]</A>
-#! is the number of times a vertex has degree <A>i</A>.
-#! @BeginExampleSession
-#! gap> counterEd:=CounterOfEdges(fiveStar);;
-#! gap> MultiplicitiesOfCounter(counterEd);
-#! [ 5, 5 ]
-#! gap> MultiplicityOfDegree(counterEd,[2,5]);
-#! 5
-#! gap> counterVert:=CounterOfVertices(fiveStar);;
-#! gap> MultiplicitiesOfDegrees(counterVert);
-#! [ , 5,,, 1 ]
-#! @EndExampleSession
-#! @Returns a list of positive integers/a positive integer
-#! @Arguments counter
-DeclareOperation("MultiplicitiesOfCounter",[IsCounter]);
-#! @Arguments counterVert
-DeclareOperation("MultiplicitiesOfDegrees",[IsCounterOfVertices]);
-#! @Arguments counter, degreeList
-DeclareOperation("MultiplicityOfDegree",[IsCounter, IsList]);
-#! @Arguments counterVert, degree
-DeclareOperation("MultiplicityOfDegree",[IsCounterOfVertices, IsPosInt]);
-#! @EndGroup
-
-#! @BeginGroup DegreesOfCounter
-#! @Description
-#! The method <A>Degrees</A> returns the first entry of tupels contained in the list obtained from <A>ListCounter</A>.
-#! This means, for example, that if <A>counter</A> is a vertex counter, the method returns what the different degrees of the vertices are.
-#! The method <A>DegreesOfMultiplicities</A> returns a list <A>degrees</A> for <A>counter</A>, where <A>degrees[i]</A>
-#! is the degree or degreeList that occurs <A>i</A> times.
-#! @BeginExampleSession
-#! gap> counterEd:=CounterOfEdges(fiveStar);;
-#! gap> DegreesOfCounter(counterEd);
-#! [ [ 2, 2 ], [ 2, 5 ] ]
-#! gap> DegreesOfMultiplicities(counterEd);
-#! [ ,,,, [ [ 2, 2 ], [ 2, 5 ] ] ]
-#! gap> DegreesOfMultiplicity(counterEd,5);
-#! [ [ 2, 2 ], [ 2, 5 ] ]
-#! @EndExampleSession
-#! @Returns a list of positive integers
-#! @Arguments counter
-DeclareOperation("DegreesOfCounter",[IsCounter]);
-#! @Arguments counter
-DeclareOperation("DegreesOfMultiplicities",[IsCounter]);
-#! @Arguments counter, multiplicity
-DeclareOperation("DegreesOfMultiplicity",[IsCounter, IsPosInt]);
-#! @EndGroup
-
-#! @Section Types of faces
-#! @SectionLabel Properties_FaceTypes
-#!
-#! The faces in a (twisted) polygonal complex are (twisted) polygons. In
-#! particular there can be polygons with different numbers of vertices,
-#! i.e. triangle, quadrangles, and so on.
-
-#! @BeginGroup IsFaceHomogenous
-#! @Description
-#! Check whether all polygons in this twisted polygonal complex have the same number
-#! of vertices.
-#!
-#! Consider the following polygonal complex:
-#!  <Alt Only="HTML">
-#! &lt;br>&lt;img src="./images/_Wrapper_Image_FlagComplexExample-1.svg"> &lt;/img> &lt;br>
-#! </Alt>
-#! <Alt Only = "LaTeX">
-#! \begin{center}
-#! \includegraphics{images/_Wrapper_Image_FlagComplexExample.pdf}
-#! \end{center}
-#! </Alt>
-#! <Alt Only = "Text">
-#! Image omitted in terminal text
-#! </Alt>
-#! @BeginExampleSession
-#! gap> complex := PolygonalComplexByDownwardIncidence(
-#! > [ , , , , , [2,5], , [2,3], [3, 5], [11,5], , [3,7], [7,11] ],
-#! > [[6,8,9], , , [9,10,12,13]]);;
-#! gap> IsFaceHomogeneous(complex);
-#! false
-#! @EndExampleSession
-#! This complex is not face homogeneous, since it contains a face with three vertices
-#! and a face with four vertices.
-#! A tetrahedron is face homogeneous:
-#! @BeginExampleSession
-#! gap> IsFaceHomogeneous(Tetrahedron());
-#! true
-#! @EndExampleSession
-#! @Arguments complex
-DeclareProperty( "IsFaceHomogeneous", IsTwistedPolygonalComplex );
-#! @EndGroup
-
-
-#! @BeginGroup IsTriangular
-#! @Description
-#! Check whether all polygons in this twisted polygonal complex are triangles.
-#! If this is the case, the twisted polygonal complex is face homogeneous.
-#! 
-#! The tetrahedron consists only of triangles:
-#! @BeginExampleSession
-#! gap> IsTriangular(Tetrahedron());
-#! true
-#! @EndExampleSession
-#! @Arguments complex
-DeclareProperty( "IsTriangular", IsTwistedPolygonalComplex );
-InstallTrueMethod(IsFaceHomogeneous, IsTriangular);
-#! @EndGroup
-
-#! @BeginGroup IsQuadrangular
-#! @Description
-#! Check whether all polygons in this twisted polygonal complex are quadrangles.
-#!
-#! Consider the following polygonal complex:
-#!  <Alt Only="HTML">
-#! &lt;br>&lt;img src="./images/_Wrapper_Image_FlagComplexExample-1.svg"> &lt;/img> &lt;br>
-#! </Alt>
-#! <Alt Only = "LaTeX">
-#! \begin{center}
-#! \includegraphics{images/_Wrapper_Image_FlagComplexExample.pdf}
-#! \end{center}
-#! </Alt>
-#! <Alt Only = "Text">
-#! Image omitted in terminal text
-#! </Alt>
-#! @BeginExampleSession
-#! gap> complex := PolygonalComplexByDownwardIncidence(
-#! > [ , , , , , [2,5], , [2,3], [3, 5], [11,5], , [3,7], [7,11] ],
-#! > [[6,8,9], , , [9,10,12,13]]);;
-#! gap> IsQuadrangular(complex);
-#! false
-#! @EndExampleSession
-#! This complex is not quadrangular, since it contains a triangle.
-#! @Arguments complex
-DeclareProperty( "IsQuadrangular", IsTwistedPolygonalComplex );
-InstallTrueMethod(IsFaceHomogeneous, IsQuadrangular);
-#! @EndGroup
-
-
-#! @Section Types of edges
-#! @SectionLabel Properties_EdgeTypes
-#!
-#! The edges of a twisted polygonal complex (defined in 
-#! <Ref Sect="PolygonalStructures_complex"/>) can be in different local
-#! positions. This can be seen in the example of the five-star (which was
-#! introduced at the start of chapter <Ref Chap="Chapter_Properties"/>):
- 
-#!  <Alt Only="HTML">
-#! &lt;br>&lt;img src='./images/_Wrapper_properties-10-1.svg'> &lt;/img> &lt;br>
-#! </Alt>
-#! <Alt Only = "LaTeX">
-#! \begin{center}
-#! \includegraphics{images/_Wrapper_properties-10.pdf}
-#! \end{center}
-#! </Alt>
-#! <Alt Only = "Text">
-#! Image omitted in terminal text
-            #! </Alt>
-#! The edges that are incident to the vertex 1 are different from the other 
-#! edges since they lie "inside" the surface. Edges with two incident faces
-#! are called <E>inner edges</E> while edges with only one incident face are
-#! called <E>boundary edges</E>.
-#!
-#! If edge ramifications are not allowed, only those two edge types can appear
-#! (by definition there are one or two faces incident to each edge). In 
-#! general there might appear a third case (more than
-#! two faces incident to an edge). This is exemplified in the following
-#! example:
- 
-#!  <Alt Only="HTML">
-#! &lt;br>&lt;img src='./images/_Wrapper_properties-11-1.svg'> &lt;/img> &lt;br>
-#! </Alt>
-#! <Alt Only = "LaTeX">
-#! \begin{center}
-#! \includegraphics{images/_Wrapper_properties-11.pdf}
-#! \end{center}
-#! </Alt>
-#! <Alt Only = "Text">
-#! Image omitted in terminal text
-#! </Alt>
-#! Edges with more than two incident faces are called <E>ramified edges</E>.
-#!
-
-#! @BeginGroup InnerEdges
-#! @Description
-#! Return the set of all inner edges of the given twisted polygonal complex.
-#! An <E>inner edge</E> is an edge that is incident to exactly two faces.
-#!
-#! The method <K>IsInnerEdge</K> checks whether the given edge is an inner
-#! edge of the given twisted polygonal complex. The NC-version does not check whether
-#! <A>edge</A> is an edge of <A>complex</A>.
-#!
-#! Consider the five-star from the start of chapter 
-#! <Ref Chap="Chapter_Properties"/>:
-#!  <Alt Only="HTML">
-#! &lt;br>&lt;img src="./images/_Wrapper_Image_FiveTrianglesInCycle-1.svg"> &lt;/img> &lt;br>
-#! </Alt>
-#! <Alt Only = "LaTeX">
-#! \begin{center}
-#! \includegraphics{images/_Wrapper_Image_FiveTrianglesInCycle.pdf}
-#! \end{center}
-#! </Alt>
-#! <Alt Only = "Text">
-#! Image omitted in terminal text
-#! </Alt>
-#! @ExampleSession
-#! gap> IsInnerEdge( fiveStar, 4 );
-#! true
-#! gap> IsInnerEdge( fiveStar, 10 );
-#! false
-#! gap> InnerEdges( fiveStar );
-#! [ 1, 2, 3, 4, 5 ]
-#! @EndExampleSession
-#!
-#! @Returns a set of positive integers
-#! @Arguments complex
-DeclareAttribute( "InnerEdges", IsTwistedPolygonalComplex );
-#! @Returns true or false
-#! @Arguments complex, edge
-DeclareOperation( "IsInnerEdge", [IsTwistedPolygonalComplex, IsPosInt] );
-#! @Arguments complex, edge
-DeclareOperation( "IsInnerEdgeNC", [IsTwistedPolygonalComplex, IsPosInt] );
-#! @EndGroup
-
-#! @BeginGroup TurnableEdges
-#! @Description
-#! Return the set of all turnable edges of the given simplicial surface.
-#! Let <A>v1,v2</A> be the vertices of the subsurface
-#! induced by a given edge which are not incident to this edge.
-#!  <Alt Only="HTML">
-#! &lt;br>&lt;img src="./images/_Wrapper_Image_ButIndEdg-1.svg"> &lt;/img> &lt;br>
-#! </Alt>
-#! <Alt Only = "LaTeX">
-#! \begin{center}
-#! \includegraphics{images/_Wrapper_Image_ButIndEdg.pdf}
-#! \end{center}
-#! </Alt>
-#! <Alt Only = "Text">
-#! Image omitted in terminal text
-#! </Alt>
-#! The given edge is a turnable edge, if and only if <A>v1</A> is not equal to
-#! <A>v2</A> and there exist no edge whose incident vertices are exactly
-#! <A>v1</A> and <A>v2</A>.
-#! The method <A>IsTurnableEdge</A> checks whether the given edge is a turnable
-#! edge of the given simplicial surface. The NC-version does not check whether
-#! <A>edge</A> is an edge of <A>surface</A>.
-#!
-#! @BeginExampleSession
-#! gap> TurnableEdges(Tetrahedron());
-#! [  ]
-#! gap> TurnableEdges(Octahedron());
-#! [ 1, 2, 3, 4, 5, 6, 7, 8, 9, 10, 11, 12 ]
-#! gap> IsTurnableEdge(Tetrahedron(),1);
-#! false
-#! gap> IsTurnableEdge(Octahedron(),2);
-#! true
-#! @EndExampleSession
-#! 
-#! As another example surfaces with boundary edges can be considered.
-#! @BeginExampleSession
-#! gap> s:=SimplicialSurfaceByVerticesInFaces([[1,2,3],[1,2,4]]);
-#! simplicial surface (4 vertices, 5 edges, and 2 faces)
-#! gap> IsTurnableEdge(s,1);
-#! true
-#! gap> IsTurnableEdge(s,2);
-#! false
-#! gap> EdgesOfFaces(s);
-#! [ [ 1, 2, 4 ], [ 1, 3, 5 ] ]
-#! @EndExampleSession
-#!
-#! @Returns a set of positive integers
-#! @Arguments surface
-DeclareAttribute( "TurnableEdges", IsSimplicialSurface);
-#! @Returns true or false
-#! @Arguments surface,edge
-DeclareOperation( "IsTurnableEdge", [IsSimplicialSurface, IsPosInt] );
-#! @Arguments surface, edge
-DeclareOperation( "IsTurnableEdgeNC", [IsSimplicialSurface, IsPosInt] );
-#! @EndGroup
-
-
-#! @BeginGroup BoundaryEdges
-#! @Description
-#! Return the set of all boundary edges of the given twisted polygonal complex.
-#! A <E>boundary edge</E> is an edge that is incident to exactly one face.
-#!
-#! The method <K>IsBoundaryEdge</K> checks whether the given edge is a 
-#! boundary
-#! edge of the given twisted polygonal complex. The NC-version does not check whether
-#! <A>edge</A> is an edge of <A>complex</A>.
-#!
-#! Consider the five-star from the start of chapter 
-#! <Ref Chap="Chapter_Properties"/>:
-#!  <Alt Only="HTML">
-#! &lt;br>&lt;img src="./images/_Wrapper_Image_FiveTrianglesInCycle-1.svg"> &lt;/img> &lt;br>
-#! </Alt>
-#! <Alt Only = "LaTeX">
-#! \begin{center}
-#! \includegraphics{images/_Wrapper_Image_FiveTrianglesInCycle.pdf}
-#! \end{center}
-#! </Alt>
-#! <Alt Only = "Text">
-#! Image omitted in terminal text
-#! </Alt>
-#! @ExampleSession
-#! gap> IsBoundaryEdge( fiveStar, 4 );
-#! false
-#! gap> IsBoundaryEdge( fiveStar, 10 );
-#! true
-#! gap> BoundaryEdges( fiveStar );
-#! [ 6, 7, 8, 9, 10 ]
-#! @EndExampleSession
-#!
-#! @Returns a set of positive integers
-#! @Arguments complex
-DeclareAttribute( "BoundaryEdges", IsTwistedPolygonalComplex );
-#! @Returns true or false
-#! @Arguments complex, edge
-DeclareOperation( "IsBoundaryEdge", [IsTwistedPolygonalComplex, IsPosInt] );
-#! @Arguments complex, edge
-DeclareOperation( "IsBoundaryEdgeNC", [IsTwistedPolygonalComplex, IsPosInt] );
-#! @EndGroup
-
-#! @BeginGroup RamifiedEdges
-#! @Description
-#! Return the set of all ramified edges of the given twisted polygonal complex.
-#! A <E>ramified edge</E> is an edge that is incident to at least three faces.
-#!
-#! The method <K>IsRamifiedEdge</K> checks whether the given edge is a 
-#! ramified
-#! edge of the given twisted polygonal complex. The NC-version does not check whether
-#! <A>edge</A> is an edge of <A>complex</A>.
-#!
-#! We illustrate it on the following triangular complex:
- 
-#!  <Alt Only="HTML">
-#! &lt;br>&lt;img src='./images/_Wrapper_properties-12-1.svg'> &lt;/img> &lt;br>
-#! </Alt>
-#! <Alt Only = "LaTeX">
-#! \begin{center}
-#! \includegraphics{images/_Wrapper_properties-12.pdf}
-#! \end{center}
-#! </Alt>
-#! <Alt Only = "Text">
-#! Image omitted in terminal text
-            #! </Alt>
-#! @BeginExampleSession
-#! gap> branch := TriangularComplexByDownwardIncidence(
-#! >        [[2,3],[1,3],[2,4],[1,4],[2,5],[1,5],[1,2]], 
-#! >        [[1,2,7],[3,4,7],[5,6,7]]);;
-#! gap> IsRamifiedEdge(branch, 1);
-#! false
-#! gap> IsRamifiedEdge(branch, 7);
-#! true
-#! gap> RamifiedEdges(branch);
-#! [ 7 ]
-#! @EndExampleSession
-#!
-#! @Returns a set of positive integers
-#! @Arguments complex
-DeclareAttribute( "RamifiedEdges", IsTwistedPolygonalComplex );
-#! @Returns true or false
-#! @Arguments complex, edge
-DeclareOperation( "IsRamifiedEdge", [IsTwistedPolygonalComplex, IsPosInt] );
-#! @Arguments complex, edge
-DeclareOperation( "IsRamifiedEdgeNC", [IsTwistedPolygonalComplex, IsPosInt] );
-#! @EndGroup
-
-
-#! @Section Types of vertices
-#! @SectionLabel Properties_VertexTypes
-#! 
-#! The vertices of a twisted polygonal complex (defined in 
-#! <Ref Sect="PolygonalStructures_complex"/>) can be in different local
-#! positions. This can be seen in the example of the five-star (which was
-#! introduced at the start of chapter <Ref Chap="Chapter_Properties"/>):
- 
-#!  <Alt Only="HTML">
-#! &lt;br>&lt;img src='./images/_Wrapper_properties-13-1.svg'> &lt;/img> &lt;br>
-#! </Alt>
-#! <Alt Only = "LaTeX">
-#! \begin{center}
-#! \includegraphics{images/_Wrapper_properties-13.pdf}
-#! \end{center}
-#! </Alt>
-#! <Alt Only = "Text">
-#! Image omitted in terminal text
-            #! </Alt>
-#! The vertex 1 is the only vertex that is completely surrounded by faces. It
-#! is called an <E>inner vertex</E> while the other vertices of the five-star
-#! are <E>boundary vertices</E>. This classifies all vertices of a twisted polygonal surface.
-#!
-#! In general there are more than these two possibilities. In the case of
-#! vertex ramifications (defined in <Ref Sect="PolygonalStructures_surface"/>)
-#! there can be 
-#! <E>ramified vertices</E>:
- 
-#!  <Alt Only="HTML">
-#! &lt;br>&lt;img src='./images/_Wrapper_properties-14-1.svg'> &lt;/img> &lt;br>
-#! </Alt>
-#! <Alt Only = "LaTeX">
-#! \begin{center}
-#! \includegraphics{images/_Wrapper_properties-14.pdf}
-#! \end{center}
-#! </Alt>
-#! <Alt Only = "Text">
-#! Image omitted in terminal text
-            #! </Alt>
-#!
-#! In the case of edge ramifications (also defined in 
-#! <Ref Sect="PolygonalStructures_surface"/>) there might be edges that are 
-#! incident to more than two faces.
- 
-#!  <Alt Only="HTML">
-#! &lt;br>&lt;img src='./images/_Wrapper_properties-15-1.svg'> &lt;/img> &lt;br>
-#! </Alt>
-#! <Alt Only = "LaTeX">
-#! \begin{center}
-#! \includegraphics{images/_Wrapper_properties-15.pdf}
-#! \end{center}
-#! </Alt>
-#! <Alt Only = "Text">
-#! Image omitted in terminal text
-            #! </Alt>
-#! Vertices that are incident to such an edge are called 
-#! <E>chaotic vertices</E>.
-
-#! @BeginGroup InnerVertices
-#! @Description
-#! Return the set of all inner vertices. 
-#! 
-#! A vertex is an inner vertex if and only if there is exactly
-#! one closed umbrella-path around it (compare section 
-#! <Ref Sect="Section_Access_OrderedVertexAccess"/> for the definition of
-#! umbrella-paths).
-#!
-#! The method <K>IsInnerVertex</K> checks whether the given vertex is an inner
-#! vertex of the given twisted polygonal complex. The NC-version does not check whether
-#! <A>vertex</A> is an vertex of <A>complex</A>.
-#! 
-#! Consider the five-star from the start of chapter
-#! <Ref Chap="Chapter_Properties"/>:
- 
-#!  <Alt Only="HTML">
-#! &lt;br>&lt;img src='./images/_Wrapper_properties-16-1.svg'> &lt;/img> &lt;br>
-#! </Alt>
-#! <Alt Only = "LaTeX">
-#! \begin{center}
-#! \includegraphics{images/_Wrapper_properties-16.pdf}
-#! \end{center}
-#! </Alt>
-#! <Alt Only = "Text">
-#! Image omitted in terminal text
-            #! </Alt>
-#! @BeginExampleSession
-#! gap> IsInnerVertex( fiveStar, 1 );
-#! true
-#! gap> IsInnerVertex( fiveStar, 3 );
-#! false
-#! gap> InnerVertices( fiveStar );
-#! [ 1 ]
-#! @EndExampleSession
-#! 
-#! For the special case of a twisted polygonal surface the inner vertices have an
-#! easier characterisation: a vertex is
-#! an inner vertex if and only if every incident edge is incident to exactly
-#! two faces (that is, if it only incident to inner edges 
-#! (<Ref Subsect="InnerEdges"/>)).
-#! 
-#! @Returns a set of positive integers
-#! @Arguments complex
-DeclareAttribute( "InnerVertices", IsTwistedPolygonalComplex );
-#! @Returns true or false
-#! @Arguments complex, vertex
-DeclareOperation( "IsInnerVertex", [IsTwistedPolygonalComplex, IsPosInt] );
-#! @Arguments complex, vertex
-DeclareOperation( "IsInnerVertexNC", [IsTwistedPolygonalComplex, IsPosInt] );
-#! @EndGroup
-
-#! @BeginGroup BoundaryVertices
-#! @Description
-#! Return the set of all boundary vertices.
-#!
-#! A vertex is a boundary vertex if and only if there is exactly
-#! one non-closed umbrella-path around it (compare section
-#! <Ref Sect="Section_Access_OrderedVertexAccess"/> for the definition of
-#! umbrella-paths).
-#!
-#! The method <K>IsBoundaryVertex</K> checks whether the given vertex is a 
-#! boundary
-#! vertex of the given twisted polygonal complex. The NC-version does not check whether
-#! <A>vertex</A> is an vertex of <A>complex</A>.
-#!
-#! Consider the triforce from the start of section
-#! <Ref Chap="Chapter_Properties"/>:
- 
-#!  <Alt Only="HTML">
-#! &lt;br>&lt;img src='./images/_Wrapper_properties-17-1.svg'> &lt;/img> &lt;br>
-#! </Alt>
-#! <Alt Only = "LaTeX">
-#! \begin{center}
-#! \includegraphics{images/_Wrapper_properties-17.pdf}
-#! \end{center}
-#! </Alt>
-#! <Alt Only = "Text">
-#! Image omitted in terminal text
-            #! </Alt>
-#! @BeginExampleSession
-#! gap> IsBoundaryVertex( triforce, 6 );
-#! true
-#! gap> IsBoundaryVertex( triforce, 2 );
-#! false
-#! gap> BoundaryVertices( triforce );
-#! [ 1, 4, 6 ]
-#! @EndExampleSession
-#!
-#! For twisted polygonal surfaces the boundary vertices can be described more
-#! easily: a vertex is a boundary vertex if and only if it
-#! is incident to at least one edge that is incident to exactly one face 
-#! (i.e. if it is 
-#! incident to a boundary edge (<Ref Subsect="BoundaryEdges"/>)).
-#!
-#! Consider the five-star from the start of section 
-#! <Ref Chap="Chapter_Properties"/>:
- 
-#!  <Alt Only="HTML">
-#! &lt;br>&lt;img src='./images/_Wrapper_properties-18-1.svg'> &lt;/img> &lt;br>
-#! </Alt>
-#! <Alt Only = "LaTeX">
-#! \begin{center}
-#! \includegraphics{images/_Wrapper_properties-18.pdf}
-#! \end{center}
-#! </Alt>
-#! <Alt Only = "Text">
-#! Image omitted in terminal text
-            #! </Alt>
-#! @BeginExampleSession
-#! gap> IsBoundaryVertex( fiveStar, 5 );
-#! true
-#! gap> IsBoundaryVertex( fiveStar, 1 );
-#! false
-#! gap> BoundaryVertices( fiveStar );
-#! [ 2, 3, 5, 7, 11 ]
-#! @EndExampleSession
-#! 
-#! @Returns a set of positive integers
-#! @Arguments complex
-DeclareAttribute( "BoundaryVertices", IsTwistedPolygonalComplex );
-#! @Returns true or false
-#! @Arguments complex, vertex
-DeclareOperation( "IsBoundaryVertex", [IsTwistedPolygonalComplex, IsPosInt] );
-#! @Arguments complex, vertex
-DeclareOperation( "IsBoundaryVertexNC", [IsTwistedPolygonalComplex, IsPosInt] );
-#! @EndGroup
-
-#! @BeginGroup RamifiedVertices
-#! @Description
-#! Return the set of all ramified vertices.
-#!
-#! A vertex is ramified if and only if there is a well-defined
-#! umbrella-path partition around it (compare 
-#! <Ref Subsect="UmbrellaPathPartitionsOfVertices"/>) and there are at least two
-#! umbrella-paths in this partition.
-#!
-#! The method <K>IsRamifiedVertex</K> checks whether the given vertex is a
-#! ramified
-#! vertex of the given twisted polygonal complex. The NC-version does not check whether
-#! <A>vertex</A> is an vertex of <A>complex</A>.
-#!
-#! Consider the triforce from the start of section
-#! <Ref Chap="Chapter_Properties"/>:
- 
-#!  <Alt Only="HTML">
-#! &lt;br>&lt;img src='./images/_Wrapper_properties-19-1.svg'> &lt;/img> &lt;br>
-#! </Alt>
-#! <Alt Only = "LaTeX">
-#! \begin{center}
-#! \includegraphics{images/_Wrapper_properties-19.pdf}
-#! \end{center}
-#! </Alt>
-#! <Alt Only = "Text">
-#! Image omitted in terminal text
-            #! </Alt>
-#! @BeginExampleSession
-#! gap> IsRamifiedVertex( triforce, 3 );
-#! true
-#! gap> IsRamifiedVertex( triforce, 4 );
-#! false
-#! gap> RamifiedVertices( triforce );
-#! [ 2, 3, 5 ]
-#! @EndExampleSession
-#! 
-#! @Returns a set of positive integers
-#! @Arguments complex
-DeclareAttribute( "RamifiedVertices", IsTwistedPolygonalComplex );
-#! @Returns true or false
-#! @Arguments complex, vertex
-DeclareOperation( "IsRamifiedVertex", [IsTwistedPolygonalComplex, IsPosInt] );
-#! @Arguments complex, vertex
-DeclareOperation( "IsRamifiedVertexNC", [IsTwistedPolygonalComplex, IsPosInt] );
-#! @EndGroup
-
-
-#! @BeginGroup ChaoticVertices
-#! @Description
-#! Return the set of all chaotic vertices.
-#!
-#! A vertex is chaotic if and only if it is incident to an edge that is
-#! incident to at least three faces. In other words, there is no well-defined
-#! umbrella-path partition (<Ref Subsect="UmbrellaPathPartitionsOfVertices"/>) around 
-#! a chaotic vertex.
-#!
-#! The method <K>IsChaoticVertex</K> checks whether the given vertex is a 
-#! chaotic
-#! vertex of the given twisted polygonal complex. The NC-version does not check whether
-#! <A>vertex</A> is an vertex of <A>complex</A>.
-#!
-#! As an example, we consider the following triangular complex:
- 
-#!  <Alt Only="HTML">
-#! &lt;br>&lt;img src='./images/_Wrapper_properties-20-1.svg'> &lt;/img> &lt;br>
-#! </Alt>
-#! <Alt Only = "LaTeX">
-#! \begin{center}
-#! \includegraphics{images/_Wrapper_properties-20.pdf}
-#! \end{center}
-#! </Alt>
-#! <Alt Only = "Text">
-#! Image omitted in terminal text
-            #! </Alt>
-#! @BeginExampleSession
-#! gap> branch := TriangularComplexByDownwardIncidence(
-#! >        [[2,3],[1,3],[2,4],[1,4],[2,5],[1,5],[1,2]], 
-#! >        [[1,2,7],[3,4,7],[5,6,7]]);;
-#! gap> IsChaoticVertex(branch, 1);
-#! true
-#! gap> IsChaoticVertex(branch, 3);
-#! false
-#! gap> ChaoticVertices(branch);
-#! [ 1, 2 ]
-#! @EndExampleSession
-#! 
-#! @Returns a set of positive integers
-#! @Arguments complex
-DeclareAttribute( "ChaoticVertices", IsTwistedPolygonalComplex );
-#! @Returns true or false
-#! @Arguments complex, vertex
-DeclareOperation( "IsChaoticVertex", [IsTwistedPolygonalComplex, IsPosInt] );
-#! @Arguments complex, vertex
-DeclareOperation( "IsChaoticVertexNC", [IsTwistedPolygonalComplex, IsPosInt] );
-#! @EndGroup
-
-#! @Section Face-colouring 
-#! @SectionLabel Properties_FaceColouring
-#!
-#! @BeginGroup FaceTwoColouring
-#! @Description
-#! If the method is given a polygonal complex, it returns a pair of two sets of 
-#! faces, which represents a face-2-coloring, if possible. 
-#! A 2-face-colouring of a polygonal complex is a colouring of the faces with exactly
-#! two colours, whereby two neighbouring faces have to be coloured different.
-#! If no such coloring exists, the method returns <K>fail</K>.
-#! In the case that such a colouring exists,
-#! the first set of the returned pair contains the face with the smallest label.  
-#!
-#! As an example, consider the octahedron.
-#!
-#! @ExampleSession
-#! gap> FaceTwoColouring(Octahedron());
-#! [ [ 1, 2, 5, 6 ], [ 3, 4, 7, 8 ] ]
-#! @EndExampleSession
-#!  <Alt Only="HTML">
-#! &lt;br>&lt;img src="./images/_Wrapper_Image_TwoColouredOctahedron-1.svg"> &lt;/img> &lt;br>
-#! </Alt>
-#! <Alt Only = "LaTeX">
-#! \begin{center}
-#! \includegraphics{images/_Wrapper_Image_TwoColouredOctahedron.pdf}
-#! \end{center}
-#! </Alt>
-#! <Alt Only = "Text">
-#! Image omitted in terminal text
-#! </Alt>
-#! @Returns a pair where the first and second entry are sets of positive integers or <K>fail</K>
-#! @Arguments complex
-DeclareAttribute( "FaceTwoColouring", IsPolygonalComplex );
-#! @EndGroup
-
-#! @BeginGroup AdmissibleRelationsOfSurface
-#! @Description
-#! An admissible relation of a simplicial surface is an equivalence relation on the surface satisfying the following properties:
-#! - Each equivalence class contains either vertices, edges or faces only.
-#! - We can define an incidence relation as follows: Let <K>K</K> and <K>L</K> be two equivalence classes. The class <K>K</K> is incident to the class <K>L</K>
-#!   if and only if there exist <K>k</K> in the class <K>K</K> and <K>l</K> in the class <K>L</K> so that <K>k</K> is incident to <K>l</K> as elements of the given simplicial surface.
-#! - The equivalence classes together with the introduced relation gives rise to a triangulated surface without ramifications.    
-#!
-#!  Note, let <K>X</K> be a simplicial surface and <K>Y</K> be a simplicial constructed by an admissible relation on <K>X</K>. Then there exists an epimorphism from <K>X</K>
-#!  to <K>Y</K>.
-#! This functions focuses on the admissible relations that yield butterfly friendly epimorphisms. Here, an epimorphism from a simplicial surface <K>X</K> to another 
-#! simplicial surface <K>Y</K> is called butterfly friendly, if for each inner 
-#! edge <K>e</K>, the restriction of the epimorphism to the butterfly induced by <K>e</K> is surjective. 
-
-#! This function returns a list of tuples <K>[s,relation]</K>, where <K>s</K> is a simplicial surface and <K>relation</K> is the admissible relation of the given surface that gives rise to the resulting surface <K>X</K>.
-#! The relation <K>relation</K> is given by the resulting partition of vertices, edges and faces.
-#! If <K>bool=true</K> then the list which is returned by the function contains all surfaces that can be constructed by forming an admissible relation of the given surface and 
-#! if <K>bool=false</K> then the list only contains isomorphism representatives with their corresponding admissible relations.
-#! If <K>bool2=false</K> then the function prints how many faces are already visited while computating the admissible relations.
-
-#! As an example, consider the tetrahedron.
-#! @BeginLogSession
-#! gap> AdmissibleRelationsOfSurface(Tetrahedron(),true);
-#! [ [ simplicial surface (4 vertices, 6 edges, and 4 faces)
-#!        , 
-#!       [ [ [ 1 ], [ 2 ], [ 3 ], [ 4 ] ], 
-#!           [ [ 1 ], [ 2 ], [ 3 ], [ 4 ], [ 5 ], [ 6 ] ], 
-#!           [ [ 1 ], [ 2 ], [ 4 ], [ 3 ] ] ] ] ]
-#! @EndLogSession
-#! 
-#! As an example, consider the butterfly.
-<<<<<<< HEAD
-#!  <Alt Only="HTML">
-#! &lt;br>&lt;img src="./images/_Wrapper_Image_butfly-1.svg"> &lt;/img> &lt;br>
-#! </Alt>
-#! <Alt Only = "LaTeX">
-#! \begin{center}
-#! \includegraphics{images/_Wrapper_Image_butfly.pdf}
-#! \end{center}
-#! </Alt>
-#! <Alt Only = "Text">
-#! Image omitted in terminal text
-#! </Alt>
-#! @BeginLogSession
-=======
-#! @ExampleSession
->>>>>>> 5ea7dea7
-#! gap> butterfly:=SimplicialSurfaceByVerticesInFaces([[1,2,3],[2,3,4]]);;
-#! gap> AdmissibleRelationsOfSurface(butterfly,false);
-#! [ [ simplicial surface (4 vertices, 5 edges, and 2 faces)
-#!         , 
-#!       [ [ [ 1 ], [ 2 ], [ 3 ], [ 4 ] ], [ [ 1 ], [ 2 ], [ 3 ], [ 4 ], [ 5 ] ],
-#!           [ [ 1 ], [ 2 ] ] ] ], 
-#!   [ simplicial surface (3 vertices, 3 edges, and 1 faces),
-#!       [ [ [ 1, 4 ], [ 2 ], [ 3 ] ], [ [ 1, 4 ], [ 2, 5 ], [ 3 ] ], 
-#!           [ [ 1, 2 ] ] ] ] ]
-#! @EndLogSession
-#! @Returns a list of tuples where the first entry is a surface and the second entry is a list of partitions
-#! @Arguments surface,bool [,bool2]
-DeclareOperation( "AdmissibleRelationsOfSurface", [IsSimplicialSurface,IsBool,IsBool] );
-#! @EndGroup
-
-
+
+
+## This chapter contains many diverse aspects of polygonal complexes.
+## The current order may not be optimal, depending on what the future holds
+
+#######
+## This has to be after the incidence chapter since it heavily relies on it.
+## Since it consists of disconnected ideas it is no big issue if it comes
+## after the constuctors-chapter that inclines the reader to skipping.
+#######
+
+#! @Chapter Properties of surfaces and complexes
+#! @ChapterLabel Properties
+#! 
+#! In chapter <Ref Chap="Chapter_AccessIncidenceGeometry"/> we introduced the incidence structures of polygonal complexes.
+#! Along with this we can consider various properties of surfaces and complexes that rely on the incidence structure.
+#! In section <Ref Sect="Section_Properties_Invariants"/> some invariants of polygonal complexes are explained.
+#! Section <Ref Subsect="Section_Properties_Degrees"/> describes properties based on the degree of the vertices.
+#! Different types of faces, edges and vertices are introduced in section <Ref Sect="Section_Properties_FaceTypes"/>,
+#! <Ref Sect="Section_Properties_EdgeTypes"/> and <Ref Sect="Section_Properties_VertexTypes"/>.
+#!
+#! We will showcase these properties on several examples. One of them is the
+#! <E>five-star</E>:
+ 
+#!  <Alt Only="HTML">
+#! &lt;br>&lt;img src='./images/_Wrapper_properties-1-1.svg'> &lt;/img> &lt;br>
+#! </Alt>
+#! <Alt Only = "LaTeX">
+#! \begin{center}
+#! \includegraphics{images/_Wrapper_properties-1.pdf}
+#! \end{center}
+#! </Alt>
+#! <Alt Only = "Text">
+#! Image omitted in terminal text
+            #! </Alt>
+#! @ExampleSession
+#! gap> fiveStar := SimplicialSurfaceByVerticesInFaces( [1,2,3,5,7,11], 5,
+#! >                [ [1,2,3], [1,3,5], [1,5,7], [1,7,11], [1,2,11] ] );;
+#! @EndExampleSession
+#!
+#! Another one is the <E>triforce</E>:
+ 
+#!  <Alt Only="HTML">
+#! &lt;br>&lt;img src='./images/_Wrapper_properties-2-1.svg'> &lt;/img> &lt;br>
+#! </Alt>
+#! <Alt Only = "LaTeX">
+#! \begin{center}
+#! \includegraphics{images/_Wrapper_properties-2.pdf}
+#! \end{center}
+#! </Alt>
+#! <Alt Only = "Text">
+#! Image omitted in terminal text
+            #! </Alt>
+#! @ExampleSession
+#! gap> triforce := PolygonalComplexByVerticesInFaces([[1,2,3],[2,4,5],[3,5,6]]);;
+#! @EndExampleSession
+
+#! @Section Invariants
+#! @SectionLabel Properties_Invariants
+#!
+#! This section introduces invariants of (twisted) polygonal complexes.
+#! Invariants of (twisted) polygonal complexes are properties that are
+#! equal for each (twisted) polygonal complex in the same isomorphism class.
+#! Examples of such invariants are the Euler-characteristic <Ref Subsect="EulerCharacteristic"/>,
+#! whether a complex is closed or open <Ref Subsect="IsClosedSurface"/> and
+#! some other properties about multi tetrahedral spheres.
+
+#! @BeginGroup EulerCharacteristic
+#! @Description
+#! Return the <E>Euler-characteristic</E> of the given twisted polygonal complex.
+#! The Euler-characteristic is computed as
+#! @BeginLogSession
+#! gap> NumberOfVertices(complex) - NumberOfEdges(complex) + NumberOfFaces(complex);
+#! @EndLogSession
+#! As an example, consider the five-star that was introduced at the
+#! start of chapter <Ref Chap="Chapter_Properties"/>:
+ 
+#!  <Alt Only="HTML">
+#! &lt;br>&lt;img src='./images/_Wrapper_properties-3-1.svg'> &lt;/img> &lt;br>
+#! </Alt>
+#! <Alt Only = "LaTeX">
+#! \begin{center}
+#! \includegraphics{images/_Wrapper_properties-3.pdf}
+#! \end{center}
+#! </Alt>
+#! <Alt Only = "Text">
+#! Image omitted in terminal text
+            #! </Alt>
+#! @ExampleSession
+#! gap> NumberOfVertices(fiveStar);
+#! 6
+#! gap> NumberOfEdges(fiveStar);
+#! 10
+#! gap> NumberOfFaces(fiveStar);
+#! 5
+#! gap> EulerCharacteristic(fiveStar);
+#! 1
+#! @EndExampleSession
+#! 
+#! @Returns an integer
+#! @Arguments complex
+DeclareAttribute( "EulerCharacteristic", IsTwistedPolygonalComplex );
+#! @EndGroup
+
+
+#! @BeginGroup IsClosedSurface
+#! @Description
+#! Check whether the given twisted polygonal complex without edge ramifications is 
+#! <E>closed</E>.
+#! A twisted polygonal complex without edge ramifications is closed if every edge is 
+#! incident to <E>exactly</E> two
+#! faces (whereas the absence of edge ramifications only means that
+#! every edge is incident to <E>at most</E> two faces).
+#!
+#! For example, the platonic solids are closed.
+#! @ExampleSession
+#! gap> IsClosedSurface( Octahedron() );
+#! true
+#! gap> IsClosedSurface( Dodecahedron() );
+#! true
+#! @EndExampleSession
+#! In contrast, the five-star and the triforce from the start of chapter
+#! <Ref Chap="Chapter_Properties"/> are not closed.
+ 
+#!  <Alt Only="HTML">
+#! &lt;br>&lt;img src='./images/_Wrapper_properties-4-1.svg'> &lt;/img> &lt;br>
+#! </Alt>
+#! <Alt Only = "LaTeX">
+#! \begin{center}
+#! \includegraphics{images/_Wrapper_properties-4.pdf}
+#! \end{center}
+#! </Alt>
+#! <Alt Only = "Text">
+#! Image omitted in terminal text
+            #! </Alt>
+#! @ExampleSession
+#! gap> IsClosedSurface(fiveStar);
+#! false
+#! @EndExampleSession
+ 
+#!  <Alt Only="HTML">
+#! &lt;br>&lt;img src='./images/_Wrapper_properties-5-1.svg'> &lt;/img> &lt;br>
+#! </Alt>
+#! <Alt Only = "LaTeX">
+#! \begin{center}
+#! \includegraphics{images/_Wrapper_properties-5.pdf}
+#! \end{center}
+#! </Alt>
+#! <Alt Only = "Text">
+#! Image omitted in terminal text
+            #! </Alt>
+#! @ExampleSession
+#! gap> IsClosedComplex(triforce);
+#! false
+#! @EndExampleSession
+#!
+#! @Arguments complex
+DeclareProperty( "IsClosedComplex", IsTwistedPolygonalComplex and IsNotEdgeRamified );
+#! @Arguments surf
+DeclareProperty( "IsClosedSurface", IsPolygonalSurface );
+## We can't use IsClosed since this is blocked by the orb-package
+#! @EndGroup
+
+#! @BeginGroup IsMultiTetrahedralSphere
+#! @Description
+#! Check whether the given twisted polygonal complex is a multitetrahedral
+#! sphere. A multitetrahedral sphere can be obtained by starting with the
+#! tetrahedron and performing a finite number of tetrahedral extensions.
+#! So multi-tetrahedral spheres are closed simplicial surfaces with
+#! euler-characteristic 2. 
+#! As example consider the tetrahedron and the double tetrahedron. Up to
+#! isomorphism there is exactly one multi-tetrahedral sphere with 4
+#! faces, namely the tetradron.
+ 
+#!  <Alt Only="HTML">
+#! &lt;br>&lt;img src='./images/_Wrapper_properties-6-1.svg'> &lt;/img> &lt;br>
+#! </Alt>
+#! <Alt Only = "LaTeX">
+#! \begin{center}
+#! \includegraphics{images/_Wrapper_properties-6.pdf}
+#! \end{center}
+#! </Alt>
+#! <Alt Only = "Text">
+#! Image omitted in terminal text
+            #! </Alt>
+#! And there is exactly one multi-tetrahedral sphere with 6 faces namely
+#! the double tetraedron which can be obtained by performing exactly one
+#! tetrahedral extension to the tetradron.
+#!  <Alt Only="HTML">
+#! &lt;br>&lt;img src="./images/_Wrapper_Image_DoubleTetrahedron-1.svg"> &lt;/img> &lt;br>
+#! </Alt>
+#! <Alt Only = "LaTeX">
+#! \begin{center}
+#! \includegraphics{images/_Wrapper_Image_DoubleTetrahedron.pdf}
+#! \end{center}
+#! </Alt>
+#! <Alt Only = "Text">
+#! Image omitted in terminal text
+#! </Alt>
+#! @BeginExampleSession
+#! gap> IsMultiTetrahedralSphere(Tetrahedron());
+#! true
+#! gap> vof:=[[1,2,4],[2,3,4],[1,3,4],[1,2,5],[1,3,5],[2,3,5]];;
+#! gap> doubleTetra:=SimplicialSurfaceByVerticesInFaces(vof);
+#! simplicial surface (5 vertices, 9 edges, and 6 faces)
+#! gap> IsMultiTetrahedralSphere(doubleTetra);
+#! true
+#! @EndExampleSession
+#!
+#! As another example, consider the octahedron.
+#!
+#! @BeginExampleSession
+#! gap> IsMultiTetrahedralSphere(Octahedron());
+#! false
+#! @EndExampleSession
+#! @Returns true or false
+#! @Arguments complex
+DeclareProperty( "IsMultiTetrahedralSphere", IsTwistedPolygonalComplex );
+#! @EndGroup 
+
+#! @BeginGroup TetrahedralNumber
+#! @Description
+#! Return the number of tetrahedra that are used to construct the given 
+#! twisted polygonal complex. If <K>complex</K> is a multi-tetrahedral sphere,
+#! this number is 1 greater than the number of tetrahedral extensions that 
+#! have to be applied to the tetrahedron to obtain <K>complex</K>.
+#! If <K>complex</K> is not a multi-tetrahedral sphere, the function returns
+#! fail.
+#!
+#! As example, consider the tetrahedron, the double tetrahedron and 
+#! the multi-tetrahedral sphere which can be obtained by
+#! applying exactly two tetrahedral extensions to the tetrahedron.  
+#! @BeginExampleSession
+#! gap> doubleTetra:=TetrahedralExtension(Tetrahedron(),1);
+#! simplicial surface (5 vertices, 9 edges, and 6 faces)
+#! gap> multiTetra:=TetrahedralExtension(doubleTetra,2);
+#! simplicial surface (6 vertices, 12 edges, and 8 faces)
+#! gap> TetrahedralNumber(Tetrahedron());
+#! 1
+#! gap> TetrahedralNumber(doubleTetra);
+#! 2
+#! gap> TetrahedralNumber(multiTetra);
+#! 3
+#! @EndExampleSession
+#! @Returns positive integer or fail
+#! @Arguments complex
+DeclareAttribute( "TetrahedralNumber", IsTwistedPolygonalComplex );
+#! @EndGroup
+
+#! @BeginGroup TetrahedralType
+#! @Description
+#! Return the tetrahedral type of a given twisted polygonal complex or
+#! <K>fail</K>, if <K>complex</K> is not a multi tetrahedral sphere. 
+#! The tetrahedral type of a multi tetrahedral sphere is a tuple
+#! <K>[a0,...,ak]</K> satisfying the following property:
+#! <K>X</K> is a list of multi tetrahedral spheres of length <K>k</K> so that
+#! <K>X[1]=complex</K> and <K>X[k]</K> is either isomorphic to the tetrahedron 
+#! or the double tetrahedron. Furthermore <K>X[i]</K> is obtained by applying 
+#! tetrahedral reductions to all vertices with face degree 3 in <K>X[i-1]</K>.
+#! So <K>ai</K> is the number of vertices with face degree 3 in <K>X[i]</K>,
+#! if <K>X[k]</K> is isomorphic to the tetrahedron, the number <K>ak</K> is
+#! redefined as 1.
+#! As example, consider the tetrahedron, the double tetrahedron and 
+#! the multi-tetrahedral sphere which can be obtained by
+#! applying exactly two tetrahedral extensions to the tetrahedron.  
+#! @BeginExampleSession
+#! gap> doubleTetra:=TetrahedralExtension(Tetrahedron(),1);
+#! simplicial surface (5 vertices, 9 edges, and 6 faces)
+#! gap> multiTetra:=TetrahedralExtension(doubleTetra,2);
+#! simplicial surface (6 vertices, 12 edges, and 8 faces)
+#! gap> TetrahedralType(Tetrahedron());
+#! [ 1 ]
+#! gap> TetrahedralType(doubleTetra);
+#! [ 2 ]
+#! gap> TetrahedralType(multiTetra);
+#! [ 2, 1 ]
+#! @EndExampleSession
+#! @Returns a dense list or fail
+#! @Arguments complex
+DeclareAttribute( "TetrahedralType", IsTwistedPolygonalComplex );
+#! @EndGroup TetrahedralType
+
+#! @BeginGroup BlockType
+#! @Description
+#! Return the block type of a vertex-faithful simplicial sphere.
+#! The block type is a list of pairs <K>[num,numOfFaces]</K> where <K>num</K> 
+#! counts the building blocks(<Ref Subsect="BuildingBlocks"/>) of
+#! <K>surface</K> whose number of faces match <K>numOfFaces</K>.
+#! Since building blocks only exist for vertex-faithful spheres the function
+#! returns <K>fail</K>, if <K>surface</K> does not satisfy this property.  
+#!
+#! As examples, consider the tetrahedron and the double tetrahedron. 
+#! @BeginExampleSession
+#! gap> BlockType(Tetrahedron());
+#! [ [ 4, 1 ] ]
+#! gap> vof:=[[1,2,4],[2,3,4],[1,3,4],[1,2,5],[1,3,5],[2,3,5]];;
+#! gap> doubleTetra:=SimplicialSurfaceByVerticesInFaces(vof);
+#! simplicial surface (5 vertices, 9 edges, and 6 faces)
+#! gap> BlockType(doubleTetra);
+#! [ [ 4, 2 ] ]
+#! @EndExampleSession
+#! @Returns list of pairs or fail
+#! @Arguments surface
+DeclareAttribute( "BlockType",IsSimplicialSurface);
+#! @EndGroup
+
+
+#! @Section Degree-based properties and invariants
+#! @SectionLabel Properties_Degrees
+
+# Separating degrees into an own section feels weird, but putting them under 
+# vertex properties feels weird as well (since there are methods like 
+# InnerVertices etc. that feel too connected to separate them by the degrees..);
+
+#! This section contains properties and invariants that are based on the
+#! degrees of the vertices. We have to distinguish two different definitions
+#! for the degree of a vertex - we can either count the number of incident
+#! edges of the number of incident faces.
+#! These two definitions are distinguished by calling them 
+#! <K>EdgeDegreesOfVertices</K> and <K>FaceDegreesOfVertices</K>.
+#! 
+#! A large part of this chapter are the counters. There are six different counter objects:
+#! vertex counter(<Ref Subsect="CounterOfVertices"/>), edge counter(<Ref Subsect="CounterOfEdges"/>),
+#! face counter(<Ref Subsect="CounterOfFaces"/>), butterfly counter(<Ref Subsect="CounterOfButterflies"/>),
+#! umbrella counter(<Ref Subsect="CounterOfUmbrellas"/>) and three face counter(<Ref Subsect="CounterOfThreeFaces"/>).
+#! For a given surface, the counters save information about the vertex, face or edge degrees.
+#! There are different methods to get these information like <A>ListCounter</A>(<Ref Subsect="ListCounter"/>),
+#! <A>MultiplicitiesOfCounter</A>(<Ref Subsect="MultiplicitiesOfCounter"/>) and <A>DegreesOfCounter</A>(<Ref Subsect="DegreesOfCounter"/>).
+
+
+#! @BeginGroup EdgeDegreesOfVertices
+#! @Description
+#! The method <K>EdgeDegreeOfVertex</K>(<A>complex</A>, <A>vertex</A>) 
+#! returns the <E>edge-degree</E> of the given vertex in the given
+#! twisted polygonal complex, i.e. the number of incident edges. The NC-version does
+#! not check whether <A>vertex</A> is a vertex of <A>complex</A>.
+#!
+#! The attribute <K>EdgeDegreesOfVertices</K>(<A>complex</A>) collects all of
+#! these degrees in a list that is indexed by the vertices, i.e.
+#! <K>EdgeDegreesOfVertices</K>(<A>complex</A>)[<A>vertex</A>] = 
+#! <K>EdgeDegreeOfVertex</K>(<A>complex</A>, <A>vertex</A>). All other
+#! positions of this list are not bound.
+#!
+#! As an example, consider the five-star from the start of chapter
+#! <Ref Chap="Chapter_Properties"/>:
+ 
+#!  <Alt Only="HTML">
+#! &lt;br>&lt;img src='./images/_Wrapper_properties-7-1.svg'> &lt;/img> &lt;br>
+#! </Alt>
+#! <Alt Only = "LaTeX">
+#! \begin{center}
+#! \includegraphics{images/_Wrapper_properties-7.pdf}
+#! \end{center}
+#! </Alt>
+#! <Alt Only = "Text">
+#! Image omitted in terminal text
+            #! </Alt>
+#! @ExampleSession
+#! gap> EdgeDegreeOfVertex( fiveStar, 1 );
+#! 5
+#! gap> EdgeDegreeOfVertex( fiveStar, 5 );
+#! 3
+#! gap> EdgeDegreesOfVertices( fiveStar );
+#! [ 5, 3, 3,, 3,, 3,,,, 3 ]
+#! @EndExampleSession
+#!
+#! @Returns a list of positive integers
+#! @Arguments complex
+DeclareAttribute( "EdgeDegreesOfVertices", IsTwistedPolygonalComplex );
+#! @Returns a positive integer
+#! @Arguments complex, vertex
+DeclareOperation( "EdgeDegreeOfVertex", [IsTwistedPolygonalComplex, IsPosInt] );
+#! @Arguments complex, vertex
+DeclareOperation( "EdgeDegreeOfVertexNC", [IsTwistedPolygonalComplex, IsPosInt] );
+#! @EndGroup
+
+
+#! @BeginGroup FaceDegreesOfVertices
+#! @Description
+#! The method <K>FaceDegreeOfVertex</K>(<A>complex</A>, <A>vertex</A>) 
+#! returns the <E>face-degree</E> of the given vertex in the given
+#! twisted polygonal complex, i.e. the number of incident faces. The NC-version does
+#! not check whether <A>vertex</A> is a vertex of <A>complex</A>.
+#!
+#! The attribute <K>FaceDegreesOfVertices</K>(<A>complex</A>) collects all of
+#! these degrees in a list that is indexed by the vertices, i.e.
+#! <K>FaceDegreesOfVertices</K>(<A>complex</A>)[<A>vertex</A>] = 
+#! <K>FaceDegreeOfVertex</K>(<A>complex</A>, <A>vertex</A>). All other
+#! positions of this list are not bound.
+#!
+#! As an example, consider the five-star from the start of chapter
+#! <Ref Chap="Chapter_Properties"/>:
+ 
+#!  <Alt Only="HTML">
+#! &lt;br>&lt;img src='./images/_Wrapper_properties-8-1.svg'> &lt;/img> &lt;br>
+#! </Alt>
+#! <Alt Only = "LaTeX">
+#! \begin{center}
+#! \includegraphics{images/_Wrapper_properties-8.pdf}
+#! \end{center}
+#! </Alt>
+#! <Alt Only = "Text">
+#! Image omitted in terminal text
+            #! </Alt>
+#! @ExampleSession
+#! gap> FaceDegreeOfVertex( fiveStar, 1 );
+#! 5
+#! gap> FaceDegreeOfVertex( fiveStar, 5 );
+#! 2
+#! gap> FaceDegreesOfVertices( fiveStar );
+#! [ 5, 2, 2,, 2,, 2,,,, 2 ]
+#! gap> DegreesOfVertices( fiveStar );
+#! [ 5, 2, 2,, 2,, 2,,,, 2 ]
+#! @EndExampleSession
+#!
+#! For convenience, these methods can also be called by the names
+#! <K>DegreesOfVertices</K> and <K>DegreeOfVertex</K>.
+#!
+#! @Returns a list of positive integers
+#! @Arguments complex
+DeclareAttribute( "FaceDegreesOfVertices", IsTwistedPolygonalComplex );
+#! @Returns a positive integer
+#! @Arguments complex, vertex
+DeclareOperation( "FaceDegreeOfVertex", [IsTwistedPolygonalComplex, IsPosInt] );
+#! @Arguments complex, vertex
+DeclareOperation( "FaceDegreeOfVertexNC", [IsTwistedPolygonalComplex, IsPosInt] );
+#! @Returns a list of positive integers
+#! @Arguments complex
+DeclareAttribute( "DegreesOfVertices", IsTwistedPolygonalComplex );
+#! @Returns a positive integer
+#! @Arguments complex, vertex
+DeclareOperation( "DegreeOfVertex", [IsTwistedPolygonalComplex, IsPosInt] );
+#! @Arguments complex, vertex
+DeclareOperation( "DegreeOfVertexNC", [IsTwistedPolygonalComplex, IsPosInt] );
+#! @EndGroup
+
+
+#! @BeginGroup TotalDefect
+#! @Description
+#! Return the <E>total (inner) defect</E> of the given simplicial surface.
+#! The defect of an inner vertex is <M>6 - faceDegree</M> and the defect of
+#! a boundary vertex is <M>3 - faceDegree</M>.
+#!
+#! The <E>total defect</E> is the sum over all defects.
+#! The <E>total inner defect</E> is the sum over the defects of all inner 
+#! vertices.
+#! As an example, consider the five-star from the start of chapter
+#! <Ref Chap="Chapter_Properties"/>:
+ 
+#!  <Alt Only="HTML">
+#! &lt;br>&lt;img src='./images/_Wrapper_properties-9-1.svg'> &lt;/img> &lt;br>
+#! </Alt>
+#! <Alt Only = "LaTeX">
+#! \begin{center}
+#! \includegraphics{images/_Wrapper_properties-9.pdf}
+#! \end{center}
+#! </Alt>
+#! <Alt Only = "Text">
+#! Image omitted in terminal text
+            #! </Alt>
+#! @ExampleSession
+#! gap> TotalDefect( fiveStar );
+#! 6
+#! gap> TotalInnerDefect( fiveStar );
+#! 1
+#! @EndExampleSession
+#!
+#! @Returns an integer
+#! @Arguments surface
+DeclareAttribute( "TotalDefect", IsSimplicialSurface );
+#! @Arguments surface
+DeclareAttribute( "TotalInnerDefect", IsSimplicialSurface );
+#! @EndGroup
+
+#! <ManSection Label="CounterOfVertices">
+#!   <Oper Name="CounterOfVertices" Arg="complex"
+#!      Label="for IsTwistedPolygonalComplex"
+#!      Comm="Construct a vertex counter from a twisted polygonal complex"/>
+#!   <Returns>A Counter-&GAP;-object</Returns>
+#!   <Prop Name="IsCounterOfVertices" Arg="object" Label="for IsObject"
+#!      Comm="Check whether a given object is a vertex counter"/>
+#!   <Returns><K>true</K> or <K>false</K></Returns>
+#!   <Description>
+#!      The method <K>CounterOfVertices</K> constructs a new vertex counter from
+#!      a polygonal complex. The method <K>IsCounterOfVertices</K>
+#!      checks if a given &GAP;-object represents such a vertex counter.
+#!      The vertex counter saves the information about how many vertices are incident
+#!      to how many faces. To get this information there are different possibilities.
+#!      For example, the method <A>ListCounter</A> (<Ref Subsect="ListCounter"/>) that
+#!      returns this information as a list of pairs <E>[degree, multiplicity]</E>, where
+#! 	<E>multiplicity</E> counts the number of vertices with exactly <E>degree</E>
+#! 	incident faces.
+#!
+#! 	As an example, consider the five-star from the start of chapter
+#!	<Ref Chap="Chapter_Properties"/>:
+ 
+#!  <Alt Only="HTML">
+#! &lt;br>&lt;img src='./images/_Wrapper_properties-1-1.svg'> &lt;/img> &lt;br>
+#! </Alt>
+#! <Alt Only = "LaTeX">
+#! \begin{center}
+#! \includegraphics{images/_Wrapper_properties-1.pdf}
+#! \end{center}
+#! </Alt>
+#! <Alt Only = "Text">
+#! Image omitted in terminal text
+            #! </Alt>
+#! 	@ExampleSession
+#! gap> List( FacesOfVertices(fiveStar), Size );
+#! [ 5, 2, 2,, 2,, 2,,,, 2 ]
+#! gap> countVert:=CounterOfVertices(fiveStar);
+#! counter of vertices ([ 2, 5 ] degrees, and [ 5, 1 ] multiplicities)
+#! gap> ListCounter(countVert);
+#! [ [ 2, 5 ], [ 5, 1 ] ]
+#! 	@EndExampleSession
+#!   </Description>
+#! </ManSection>
+
+#! <ManSection Label="CounterOfEdges">
+#!   <Oper Name="CounterOfEdges" Arg="complex"
+#!      Label="for IsTwistedPolygonalComplex"
+#!      Comm="Construct an edge counter from a twisted polygonal complex"/>
+#!   <Returns>A Counter-&GAP;-object</Returns>
+#!   <Prop Name="IsCounterOfEdges" Arg="object" Label="for IsObject"
+#!      Comm="Check whether a given object is an edge counter"/>
+#!   <Returns><K>true</K> or <K>false</K></Returns>
+#!   <Description>
+#!	The method <K>CounterOfEdges</K> constructs a new edge counter from
+#!	a polygonal complex. The method <K>IsCounterOfEdges</K>
+#!	checks if a given &GAP;-object represents such an edge counter.
+#! 	The edge counter saves the information about how many edges have vertices with the same degrees.
+#!	To get this information there are different possibilities.
+#!	For example, the method <A>ListCounter</A> (<Ref Subsect="ListCounter"/>) that
+#!	returns this information as a list of pairs <E>[degreeList, multiplicity]</E>, where
+#!	<E>multiplicity</E> counts the number of edges whose vertices
+#!	are incident to <E>degreeList[1]</E> and <E>degreeList[2]</E> faces.
+#! 	The list <E>degreeList</E> is always sorted but may contain duplicates.
+#!
+#! 	As an example, consider the five-star from the start of chapter
+#! 	<Ref Chap="Chapter_Properties"/>:
+ 
+#!  <Alt Only="HTML">
+#! &lt;br>&lt;img src='./images/_Wrapper_properties-2-1.svg'> &lt;/img> &lt;br>
+#! </Alt>
+#! <Alt Only = "LaTeX">
+#! \begin{center}
+#! \includegraphics{images/_Wrapper_properties-2.pdf}
+#! \end{center}
+#! </Alt>
+#! <Alt Only = "Text">
+#! Image omitted in terminal text
+            #! </Alt>
+#! 	@BeginExampleSession
+#! gap> countEdg := CounterOfEdges(fiveStar);
+#! counter of edges ([ [ 2, 2 ], [ 2, 5 ] ] degrees, and [ 5, 5 ] multiplicities)
+#! gap> ListCounter(countEdg);
+#! [ [ [ 2, 2 ], 5 ], [ [ 2, 5 ], 5 ] ]
+#! 	@EndExampleSession
+#!   </Description>
+#! </ManSection>
+
+#! <ManSection Label="CounterOfFaces">
+#!   <Oper Name="CounterOfFaces" Arg="complex"
+#!      Label="for IsTwistedPolygonalComplex"
+#!      Comm="Construct a face counter from a twisted polygonal complex"/>
+#!   <Returns>A Counter-&GAP;-object</Returns>
+#!   <Prop Name="IsCounterOfFaces" Arg="object" Label="for IsObject"
+#!      Comm="Check whether a given object is a face counter"/>
+#!   <Returns><K>true</K> or <K>false</K></Returns>
+#!   <Description>
+#!      The method <K>CounterOfFaces</K> constructs a new face counter from
+#!      a polygonal complex. The method <K>IsCounterOfFaces</K>
+#!      checks if a given &GAP;-object represents such a face counter.
+#!      The face counter saves the information about how many faces have vertices with the same degrees.
+#! 	To get this information there are different possibilities.
+#! 	For example, the method <A>ListCounter</A> (<Ref Subsect="ListCounter"/>) that
+#! 	returns this information as a list of pairs <E>[degreeList, multiplicity]</E>, where
+#! 	<E>multiplicity</E> counts the number of faces whose vertex degrees
+#! 	match <E>degreeList</E>, i.e. for every vertex there is exactly one
+#! 	entry of <E>degreeList</E> such that the vertex is incident to this
+#! 	number of faces.
+#! 	The <E>degreeList</E> is always sorted but may contain duplicates.
+#!
+#!	 As an example, consider the five-star from the start of chapter
+#! 	<Ref Chap="Chapter_Properties"/>:
+ 
+#!  <Alt Only="HTML">
+#! &lt;br>&lt;img src='./images/_Wrapper_properties-3-1.svg'> &lt;/img> &lt;br>
+#! </Alt>
+#! <Alt Only = "LaTeX">
+#! \begin{center}
+#! \includegraphics{images/_Wrapper_properties-3.pdf}
+#! \end{center}
+#! </Alt>
+#! <Alt Only = "Text">
+#! Image omitted in terminal text
+            #! </Alt>
+#! 	@ExampleSession
+#! gap> countFac:=CounterOfFaces(fiveStar);
+#! counter of faces ([ [ 2, 2, 5 ] ] degrees, and [ 5 ] multiplicities) 
+#! gap> ListCounter(countFac);
+#! [ [ [ 2, 2, 5 ], 5 ] ]
+#! 	@EndExampleSession
+#!   </Description>
+#! </ManSection>
+
+#! <ManSection Label="CounterOfButterflies">
+#!   <Oper Name="CounterOfButterflies" Arg="surface"
+#!      Label="for IsSimplicialSurface"
+#!      Comm="Construct a butterfly counter from a simplicial surface"/>
+#!   <Returns>A Counter-&GAP;-object</Returns>
+#!   <Prop Name="IsCounterOfButterflies" Arg="object" Label="for IsObject"
+#!      Comm="Check whether a given object is a butterfly counter"/>
+#!   <Returns><K>true</K> or <K>false</K></Returns>
+#!   <Description>
+#!       The method <K>CounterOfButterflies</K> constructs a new butterfly counter from
+#!       a simplicial surface. The method <K>IsCounterOfButterflies</K>
+#!       checks if a given &GAP;-object represents such a butterfly counter.
+#! 	 The butterfly counter saves the information about how many butterflies have vertices with the same degrees.
+#!       To get this information there are different possibilities.
+#!       For example, the method <A>ListCounter</A> (<Ref Subsect="ListCounter"/>) that
+#!       returns this information as a list of pairs <E>[[degList1,degList2], multiplicity]</E>, where
+#!       <E>multiplicity</E> counts the number of butterflies whose vertex degrees match
+#!       <E>[degList1,degList2]</E>, whereby <E>degList1</E> denotes the
+#!       vertex degree of the vertices that are incident to the edge
+#!       inducing the corresponding butterfly and <E>degList2</E> contains
+#!       the vertex degrees of the two remaining vertices of the butterfly.
+#! 
+#! 	 As an example, consider the double-5-gon:
+#!        <Alt Only="HTML">
+#! &lt;img src="./images/_Wrapper_Image_Double5gon-1.svg"> &lt;/img>
+#! </Alt>
+#! <Alt Only = "LaTeX">
+#! \begin{center}
+#! \includegraphics{images/_Wrapper_Image_Double5gon.pdf}
+#! \end{center}
+#! </Alt>
+#! <Alt Only = "Text">
+#! Image omitted in terminal text
+#! </Alt>
+#!       @ExampleSession
+#! gap> vof:=[[1,4,5],[1,4,6],[1,5,7],[1,6,7],[2,3,5],[2,3,6],[2,4,5],
+#! > [2,4,6],[3,5,7],[3,6,7]];;
+#! gap> s:=SimplicialSurfaceByVerticesInFaces(vof);;
+#! gap> counter:=CounterOfButterflies(s);
+#! counter of butterlies ([ [ [ 4, 4 ], [ 5, 5 ] ], [ [ 4, 5 ], [ 4, 4 ] ] ]
+#! degrees, and [ 5, 10 ] multiplicities) 
+#! gap> ListCounter(counter);
+#! [ [ [ [ 4, 4 ], [ 5, 5 ] ], 5 ], [ [ [ 4, 5 ], [ 4, 4 ] ], 10 ] ]
+#!       @EndExampleSession
+#!   </Description>
+#! </ManSection>
+
+#! <ManSection Label="CounterOfUmbrellas">
+#!   <Oper Name="CounterOfUmbrellas" Arg="surface"
+#!      Label="for IsSimplicialSurface"
+#!      Comm="Construct an umbrella counter from a simplicial surface"/>
+#!   <Returns>A Counter-&GAP;-object</Returns>
+#!   <Prop Name="IsCounterOfUmbrellas" Arg="object" Label="for IsObject"
+#!      Comm="Check whether a given object is an umbrella counter"/>
+#!   <Returns><K>true</K> or <K>false</K></Returns>
+#!   <Description>
+#!      The method <K>CounterOfUmbrellas</K> constructs a new umbrella counter from
+#!      a simplicial surface. The method <K>IsCounterOfUmbrellas</K>
+#!      checks if a given &GAP;-object represents such an umbrella counter.
+#!      The umbrella counter saves the information about how many umbrellas have vertices with the same degrees.
+#!	To get this information there are different possibilities.
+#! 	For example, the method (<A>ListCounter</A> <Ref Subsect="ListCounter"/>) that
+#! 	returns this information as a list of pairs <E>[degreeList, multiplicity]</E>,
+#! 	where <E>multiplicity</E> counts the number of umbrellas whose vertex degrees
+#! 	of vertices contained at the boundary of the umbrella match
+#! 	<E>degreeList</E>, i.e. for every vertex contained in the boundary
+#! 	of an umbrella there is exactly one entry of <E>degreeList</E> such that
+#! 	the vertex is incident to this number of faces.
+#! 	The list <E>degreeList</E> is not sorted but may contain duplicates.
+#!
+#! 	As an example, consider the double-6-gon:
+#!  <Alt Only="HTML">
+#! &lt;img src="./images/_Wrapper_Image_Double6gon-1.svg"> &lt;/img>
+#! </Alt>
+#! <Alt Only = "LaTeX">
+#! \begin{center}
+#! \includegraphics{images/_Wrapper_Image_Double6gon.pdf}
+#! \end{center}
+#! </Alt>
+#! <Alt Only = "Text">
+#! Image omitted in terminal text
+#! </Alt>
+#! @ExampleSession
+#! gap> vof:=[[1,5,7],[1,5,8],[1,6,7],[1,6,8],[2,3,5],[2,3,6],[2,4,5],
+#! > [2,4,6],[3,5,7],[3,6,7],[4,5,8],[4,6,8]];;
+#! gap> s:=SimplicialSurfaceByVerticesInFaces(vof);;
+#! gap> counter:=CounterOfUmbrellas(s);
+#! counter of umbrellas ([ [ 4, 6, 4, 6 ], [ 4, 4, 4, 4, 4, 4 ] ] degrees,
+#! and [ 6, 2 ] multiplicities)
+#! gap> ListCounter(counter);
+#! [ [ [ 4, 6, 4, 6 ], 6 ], [ [ 4, 4, 4, 4, 4, 4 ], 2 ] ]
+#! @EndExampleSession
+#!   </Description>
+#! </ManSection>
+# No AutoDoc-documentation
+DeclareAttribute("CounterOfUmbrellas",IsClosedSurface and IsSimplicialSurface);
+
+#! <ManSection Label="CounterOfThreeFaces">
+#!   <Oper Name="CounterOfThreeFaces" Arg="surface"
+#!      Label="for IsSimplicialSurface"
+#!      Comm="Construct a three face counter from a simplicial surface"/>
+#!   <Returns>A Counter-&GAP;-object</Returns>
+#!   <Prop Name="IsCounterOfThreeFaces" Arg="object" Label="for IsObject"
+#!      Comm="Check whether a given object is a three face counter"/>
+#!   <Returns><K>true</K> or <K>false</K></Returns>
+#!   <Description>
+#!      The method <K>CounterOfThreeFaces</K> constructs a new three face counter from
+#!      a simplicial surface. The method <K>IsCounterOfThreeFaces</K>
+#!      checks if a given &GAP;-object represents such a three face counter.
+#!	The three-face counter saves the information about how many three-faces have vertices with the same degrees.
+#!	To get this information there are different possibilities.
+#! 	For example, the method <A>ListCounter</A> (<Ref Subsect="ListCounter"/>) that
+#! 	returns this information as a list of pairs
+#! 	<E>[[deg,degreeList1,degreeList2], multiplicity]</E>, whereby
+#! 	<E>[deg,degreeList1,degreeList2]</E> satisfies the following property:
+#! 	Assume that the vertices <E>v1,v2,v3</E> are all incident to the same
+#! 	face and there exist exactly two vertices <E>v4,v5</E> so that <E>v4</E>
+#! 	resp. <E>v5</E> is the remaining vertex of the butterfly induced by
+#! 	the edge incident to the vertices <E>v1</E> and <E>v2</E> resp.<E>v1</E>
+#! 	and <E>v3</E>.
+ 
+#!  <Alt Only="HTML">
+#! &lt;br>&lt;img src='./images/_Wrapper_properties-4-1.svg'> &lt;/img> &lt;br>
+#! </Alt>
+#! <Alt Only = "LaTeX">
+#! \begin{center}
+#! \includegraphics{images/_Wrapper_properties-4.pdf}
+#! \end{center}
+#! </Alt>
+#! <Alt Only = "Text">
+#! Image omitted in terminal text
+            #! </Alt>
+#! 	So <E>deg</E> denotes the vertex degree of the vertex <E>v1</E>. The
+#! 	first resp. second entry of <E>degreeList1</E> is the vertex degree of
+#! 	<E>v2</E> resp <E>v3</E>. And the first resp. second
+#! 	entry of <E>degreeList2</E> is the vertex degree of <E>v4</E> resp.
+#! 	<E>v5</E>. The integer <E>multiplicity</E> counts the number of adjacent
+#! 	three-faces whose vertex degrees match <E>degreeList</E>.
+#!
+#! 	The different lists in <E>degreeList</E> are not sorted but may
+#! 	contain duplicates.
+#!
+#!	 As an example, consider the double-6-gon:
+#!  <Alt Only="HTML">
+#! &lt;img src="./images/_Wrapper_Image_Double6gon-1.svg"> &lt;/img>
+#! </Alt>
+#! <Alt Only = "LaTeX">
+#! \begin{center}
+#! \includegraphics{images/_Wrapper_Image_Double6gon.pdf}
+#! \end{center}
+#! </Alt>
+#! <Alt Only = "Text">
+#! Image omitted in terminal text
+#! </Alt>
+#! @ExampleSession
+#! gap> vof:=[[1,5,7],[1,5,8],[1,6,7],[1,6,8],[2,3,5],[2,3,6],[2,4,5],
+#! > [2,4,6],[3,5,7],[3,6,7],[4,5,8],[4,6,8]];;
+#! gap> s:=SimplicialSurfaceByVerticesInFaces(vof);;
+#! gap> counter:=CounterOfThreeFaces(s);
+#! counter of three faces ([ [ 4, [ 4, 6 ], [ 6, 4 ] ], [ 6, [ 4, 4 ], [ 4, 4 ] ] ]
+#! degrees, and [ 24, 12 ] multiplicities)
+#! gap> ListCounter(counter);
+#! [ [ [ 4, [ 4, 6 ], [ 6, 4 ] ], 24 ], [ [ 6, [ 4, 4 ], [ 4, 4 ] ], 12 ] ]
+#! @EndExampleSession
+#!   </Description>
+#! </ManSection>
+
+#! <ManSection Label="IsCounter">
+#!   <Prop Name="IsCounter" Arg="object" Label="for IsObject"
+#!      Comm="Check whether a given object is a counter"/>
+#!   <Returns><K>true</K> or <K>false</K></Returns>
+#!   <Description>
+#!      The method returns if the <E>object</E> is a vertex counter, edge counter, face counter,
+#! 	butterfly counter, umbrella counter or three face counter.
+#! @ExampleSession
+#! gap> IsCounter(CounterOfVertices(fiveStar));
+#! true
+#! @EndExampleSession
+#!   </Description>
+#! </ManSection>
+
+#! @BeginGroup TypeOfCounter
+#! @Description
+#! Returns the type of the counter. That means if <A>counter</A> is a
+#! CounterOfVertices(<Ref Subsect="CounterOfVertices"/>), CounterOfEdges(<Ref Subsect="CounterOfEdges"/>),
+#! CounterOfFaces(<Ref Subsect="CounterOfFaces"/>), CounterOfButterflies(<Ref Subsect="CounterOfButterflies"/>),
+#! CounterOfUmbrellas(<Ref Subsect="CounterOfUmbrellas"/>), CounterOfThreeFaces(<Ref Subsect="CounterOfThreeFaces"/>) 
+#! or a not specified counter object.
+#! 
+#! @BeginExampleSession
+#! gap> counter:=CounterOfVertices(fiveStar);;
+#! gap> TypeOfCounter(counter);
+#! CounterOfVertices
+#! @EndExampleSession
+#! 
+#! @Arguments counter
+DeclareOperation("TypeOfCounter", [IsCounter]);
+#! @EndGroup
+
+#! @BeginGroup AssociatedPolygonalComplex
+#! @Description
+#! Return the polygonal complex for which the given counter is
+#! defined.
+#! 
+#! @BeginExampleSession
+#! gap> assCom:=AssociatedPolygonalComplex(CounterOfVertices(fiveStar));;
+#! gap> IsIsomorphic(assCom, fiveStar);
+#! true
+#! @EndExampleSession
+#!
+#! @Returns a polygonal complex
+#! @Arguments counter
+DeclareAttribute( "AssociatedPolygonalComplex", IsCounter );
+#! @EndGroup
+
+#! @BeginGroup ListCounter
+#! @Description
+#! Returns the information about different counters.
+#! For a vertex counter the method returns the list of pairs
+#! <E>[degree, multiplicity]</E> for <E>counter</E>.
+#! For an edge counter, a face counter and an umbrella counter
+#! the method returns the list of pairs <E>[degreeList, multiplicity]</E>.
+#! For a butterfly counter the method returns the list of pairs <E>[[degList1,degList2], multiplicity]</E> and
+#! for a three face counter the method returns the list of pairs <E>[[deg,degList1,degList2], multiplicity]</E>.
+#! @BeginExampleSession
+#! gap> countFac:=CounterOfFaces(fiveStar);;
+#! gap> ListCounter(countFac);
+#! [ [ [ 2, 2, 5 ], 5 ] ]
+#! @EndExampleSession
+#!
+#! @Returns a list of pairs
+#! @Arguments counter
+DeclareAttribute("ListCounter",IsCounter);
+#! @EndGroup
+
+#! @BeginGroup MultiplicitiesOfCounter
+#! @Description
+#! The method <A>Multiplicities</A> returns the second entry of the tupels contained in the list obtained from <A>ListCounter</A>.
+#! This means, for example, that the method returns how many vertices have the same degree if <A>counter</A> is a vertex counter.
+#! The method <A>MultiplicityOfDegree</A> returns the number for the given <A>degree</A> or <A>degreeList</A> of <A>counter</A>.
+#! The method <A>MultiplicitiesOfDegrees</A> returns a list <A>multiplicities</A> for a vertex counter where <A>multiplicities[i]</A>
+#! is the number of times a vertex has degree <A>i</A>.
+#! @BeginExampleSession
+#! gap> counterEd:=CounterOfEdges(fiveStar);;
+#! gap> MultiplicitiesOfCounter(counterEd);
+#! [ 5, 5 ]
+#! gap> MultiplicityOfDegree(counterEd,[2,5]);
+#! 5
+#! gap> counterVert:=CounterOfVertices(fiveStar);;
+#! gap> MultiplicitiesOfDegrees(counterVert);
+#! [ , 5,,, 1 ]
+#! @EndExampleSession
+#! @Returns a list of positive integers/a positive integer
+#! @Arguments counter
+DeclareOperation("MultiplicitiesOfCounter",[IsCounter]);
+#! @Arguments counterVert
+DeclareOperation("MultiplicitiesOfDegrees",[IsCounterOfVertices]);
+#! @Arguments counter, degreeList
+DeclareOperation("MultiplicityOfDegree",[IsCounter, IsList]);
+#! @Arguments counterVert, degree
+DeclareOperation("MultiplicityOfDegree",[IsCounterOfVertices, IsPosInt]);
+#! @EndGroup
+
+#! @BeginGroup DegreesOfCounter
+#! @Description
+#! The method <A>Degrees</A> returns the first entry of tupels contained in the list obtained from <A>ListCounter</A>.
+#! This means, for example, that if <A>counter</A> is a vertex counter, the method returns what the different degrees of the vertices are.
+#! The method <A>DegreesOfMultiplicities</A> returns a list <A>degrees</A> for <A>counter</A>, where <A>degrees[i]</A>
+#! is the degree or degreeList that occurs <A>i</A> times.
+#! @BeginExampleSession
+#! gap> counterEd:=CounterOfEdges(fiveStar);;
+#! gap> DegreesOfCounter(counterEd);
+#! [ [ 2, 2 ], [ 2, 5 ] ]
+#! gap> DegreesOfMultiplicities(counterEd);
+#! [ ,,,, [ [ 2, 2 ], [ 2, 5 ] ] ]
+#! gap> DegreesOfMultiplicity(counterEd,5);
+#! [ [ 2, 2 ], [ 2, 5 ] ]
+#! @EndExampleSession
+#! @Returns a list of positive integers
+#! @Arguments counter
+DeclareOperation("DegreesOfCounter",[IsCounter]);
+#! @Arguments counter
+DeclareOperation("DegreesOfMultiplicities",[IsCounter]);
+#! @Arguments counter, multiplicity
+DeclareOperation("DegreesOfMultiplicity",[IsCounter, IsPosInt]);
+#! @EndGroup
+
+#! @Section Types of faces
+#! @SectionLabel Properties_FaceTypes
+#!
+#! The faces in a (twisted) polygonal complex are (twisted) polygons. In
+#! particular there can be polygons with different numbers of vertices,
+#! i.e. triangle, quadrangles, and so on.
+
+#! @BeginGroup IsFaceHomogenous
+#! @Description
+#! Check whether all polygons in this twisted polygonal complex have the same number
+#! of vertices.
+#!
+#! Consider the following polygonal complex:
+#!  <Alt Only="HTML">
+#! &lt;br>&lt;img src="./images/_Wrapper_Image_FlagComplexExample-1.svg"> &lt;/img> &lt;br>
+#! </Alt>
+#! <Alt Only = "LaTeX">
+#! \begin{center}
+#! \includegraphics{images/_Wrapper_Image_FlagComplexExample.pdf}
+#! \end{center}
+#! </Alt>
+#! <Alt Only = "Text">
+#! Image omitted in terminal text
+#! </Alt>
+#! @BeginExampleSession
+#! gap> complex := PolygonalComplexByDownwardIncidence(
+#! > [ , , , , , [2,5], , [2,3], [3, 5], [11,5], , [3,7], [7,11] ],
+#! > [[6,8,9], , , [9,10,12,13]]);;
+#! gap> IsFaceHomogeneous(complex);
+#! false
+#! @EndExampleSession
+#! This complex is not face homogeneous, since it contains a face with three vertices
+#! and a face with four vertices.
+#! A tetrahedron is face homogeneous:
+#! @BeginExampleSession
+#! gap> IsFaceHomogeneous(Tetrahedron());
+#! true
+#! @EndExampleSession
+#! @Arguments complex
+DeclareProperty( "IsFaceHomogeneous", IsTwistedPolygonalComplex );
+#! @EndGroup
+
+
+#! @BeginGroup IsTriangular
+#! @Description
+#! Check whether all polygons in this twisted polygonal complex are triangles.
+#! If this is the case, the twisted polygonal complex is face homogeneous.
+#! 
+#! The tetrahedron consists only of triangles:
+#! @BeginExampleSession
+#! gap> IsTriangular(Tetrahedron());
+#! true
+#! @EndExampleSession
+#! @Arguments complex
+DeclareProperty( "IsTriangular", IsTwistedPolygonalComplex );
+InstallTrueMethod(IsFaceHomogeneous, IsTriangular);
+#! @EndGroup
+
+#! @BeginGroup IsQuadrangular
+#! @Description
+#! Check whether all polygons in this twisted polygonal complex are quadrangles.
+#!
+#! Consider the following polygonal complex:
+#!  <Alt Only="HTML">
+#! &lt;br>&lt;img src="./images/_Wrapper_Image_FlagComplexExample-1.svg"> &lt;/img> &lt;br>
+#! </Alt>
+#! <Alt Only = "LaTeX">
+#! \begin{center}
+#! \includegraphics{images/_Wrapper_Image_FlagComplexExample.pdf}
+#! \end{center}
+#! </Alt>
+#! <Alt Only = "Text">
+#! Image omitted in terminal text
+#! </Alt>
+#! @BeginExampleSession
+#! gap> complex := PolygonalComplexByDownwardIncidence(
+#! > [ , , , , , [2,5], , [2,3], [3, 5], [11,5], , [3,7], [7,11] ],
+#! > [[6,8,9], , , [9,10,12,13]]);;
+#! gap> IsQuadrangular(complex);
+#! false
+#! @EndExampleSession
+#! This complex is not quadrangular, since it contains a triangle.
+#! @Arguments complex
+DeclareProperty( "IsQuadrangular", IsTwistedPolygonalComplex );
+InstallTrueMethod(IsFaceHomogeneous, IsQuadrangular);
+#! @EndGroup
+
+
+#! @Section Types of edges
+#! @SectionLabel Properties_EdgeTypes
+#!
+#! The edges of a twisted polygonal complex (defined in 
+#! <Ref Sect="PolygonalStructures_complex"/>) can be in different local
+#! positions. This can be seen in the example of the five-star (which was
+#! introduced at the start of chapter <Ref Chap="Chapter_Properties"/>):
+ 
+#!  <Alt Only="HTML">
+#! &lt;br>&lt;img src='./images/_Wrapper_properties-10-1.svg'> &lt;/img> &lt;br>
+#! </Alt>
+#! <Alt Only = "LaTeX">
+#! \begin{center}
+#! \includegraphics{images/_Wrapper_properties-10.pdf}
+#! \end{center}
+#! </Alt>
+#! <Alt Only = "Text">
+#! Image omitted in terminal text
+            #! </Alt>
+#! The edges that are incident to the vertex 1 are different from the other 
+#! edges since they lie "inside" the surface. Edges with two incident faces
+#! are called <E>inner edges</E> while edges with only one incident face are
+#! called <E>boundary edges</E>.
+#!
+#! If edge ramifications are not allowed, only those two edge types can appear
+#! (by definition there are one or two faces incident to each edge). In 
+#! general there might appear a third case (more than
+#! two faces incident to an edge). This is exemplified in the following
+#! example:
+ 
+#!  <Alt Only="HTML">
+#! &lt;br>&lt;img src='./images/_Wrapper_properties-11-1.svg'> &lt;/img> &lt;br>
+#! </Alt>
+#! <Alt Only = "LaTeX">
+#! \begin{center}
+#! \includegraphics{images/_Wrapper_properties-11.pdf}
+#! \end{center}
+#! </Alt>
+#! <Alt Only = "Text">
+#! Image omitted in terminal text
+#! </Alt>
+#! Edges with more than two incident faces are called <E>ramified edges</E>.
+#!
+
+#! @BeginGroup InnerEdges
+#! @Description
+#! Return the set of all inner edges of the given twisted polygonal complex.
+#! An <E>inner edge</E> is an edge that is incident to exactly two faces.
+#!
+#! The method <K>IsInnerEdge</K> checks whether the given edge is an inner
+#! edge of the given twisted polygonal complex. The NC-version does not check whether
+#! <A>edge</A> is an edge of <A>complex</A>.
+#!
+#! Consider the five-star from the start of chapter 
+#! <Ref Chap="Chapter_Properties"/>:
+#!  <Alt Only="HTML">
+#! &lt;br>&lt;img src="./images/_Wrapper_Image_FiveTrianglesInCycle-1.svg"> &lt;/img> &lt;br>
+#! </Alt>
+#! <Alt Only = "LaTeX">
+#! \begin{center}
+#! \includegraphics{images/_Wrapper_Image_FiveTrianglesInCycle.pdf}
+#! \end{center}
+#! </Alt>
+#! <Alt Only = "Text">
+#! Image omitted in terminal text
+#! </Alt>
+#! @ExampleSession
+#! gap> IsInnerEdge( fiveStar, 4 );
+#! true
+#! gap> IsInnerEdge( fiveStar, 10 );
+#! false
+#! gap> InnerEdges( fiveStar );
+#! [ 1, 2, 3, 4, 5 ]
+#! @EndExampleSession
+#!
+#! @Returns a set of positive integers
+#! @Arguments complex
+DeclareAttribute( "InnerEdges", IsTwistedPolygonalComplex );
+#! @Returns true or false
+#! @Arguments complex, edge
+DeclareOperation( "IsInnerEdge", [IsTwistedPolygonalComplex, IsPosInt] );
+#! @Arguments complex, edge
+DeclareOperation( "IsInnerEdgeNC", [IsTwistedPolygonalComplex, IsPosInt] );
+#! @EndGroup
+
+#! @BeginGroup TurnableEdges
+#! @Description
+#! Return the set of all turnable edges of the given simplicial surface.
+#! Let <A>v1,v2</A> be the vertices of the subsurface
+#! induced by a given edge which are not incident to this edge.
+#!  <Alt Only="HTML">
+#! &lt;br>&lt;img src="./images/_Wrapper_Image_ButIndEdg-1.svg"> &lt;/img> &lt;br>
+#! </Alt>
+#! <Alt Only = "LaTeX">
+#! \begin{center}
+#! \includegraphics{images/_Wrapper_Image_ButIndEdg.pdf}
+#! \end{center}
+#! </Alt>
+#! <Alt Only = "Text">
+#! Image omitted in terminal text
+#! </Alt>
+#! The given edge is a turnable edge, if and only if <A>v1</A> is not equal to
+#! <A>v2</A> and there exist no edge whose incident vertices are exactly
+#! <A>v1</A> and <A>v2</A>.
+#! The method <A>IsTurnableEdge</A> checks whether the given edge is a turnable
+#! edge of the given simplicial surface. The NC-version does not check whether
+#! <A>edge</A> is an edge of <A>surface</A>.
+#!
+#! @BeginExampleSession
+#! gap> TurnableEdges(Tetrahedron());
+#! [  ]
+#! gap> TurnableEdges(Octahedron());
+#! [ 1, 2, 3, 4, 5, 6, 7, 8, 9, 10, 11, 12 ]
+#! gap> IsTurnableEdge(Tetrahedron(),1);
+#! false
+#! gap> IsTurnableEdge(Octahedron(),2);
+#! true
+#! @EndExampleSession
+#! 
+#! As another example surfaces with boundary edges can be considered.
+#! @BeginExampleSession
+#! gap> s:=SimplicialSurfaceByVerticesInFaces([[1,2,3],[1,2,4]]);
+#! simplicial surface (4 vertices, 5 edges, and 2 faces)
+#! gap> IsTurnableEdge(s,1);
+#! true
+#! gap> IsTurnableEdge(s,2);
+#! false
+#! gap> EdgesOfFaces(s);
+#! [ [ 1, 2, 4 ], [ 1, 3, 5 ] ]
+#! @EndExampleSession
+#!
+#! @Returns a set of positive integers
+#! @Arguments surface
+DeclareAttribute( "TurnableEdges", IsSimplicialSurface);
+#! @Returns true or false
+#! @Arguments surface,edge
+DeclareOperation( "IsTurnableEdge", [IsSimplicialSurface, IsPosInt] );
+#! @Arguments surface, edge
+DeclareOperation( "IsTurnableEdgeNC", [IsSimplicialSurface, IsPosInt] );
+#! @EndGroup
+
+
+#! @BeginGroup BoundaryEdges
+#! @Description
+#! Return the set of all boundary edges of the given twisted polygonal complex.
+#! A <E>boundary edge</E> is an edge that is incident to exactly one face.
+#!
+#! The method <K>IsBoundaryEdge</K> checks whether the given edge is a 
+#! boundary
+#! edge of the given twisted polygonal complex. The NC-version does not check whether
+#! <A>edge</A> is an edge of <A>complex</A>.
+#!
+#! Consider the five-star from the start of chapter 
+#! <Ref Chap="Chapter_Properties"/>:
+#!  <Alt Only="HTML">
+#! &lt;br>&lt;img src="./images/_Wrapper_Image_FiveTrianglesInCycle-1.svg"> &lt;/img> &lt;br>
+#! </Alt>
+#! <Alt Only = "LaTeX">
+#! \begin{center}
+#! \includegraphics{images/_Wrapper_Image_FiveTrianglesInCycle.pdf}
+#! \end{center}
+#! </Alt>
+#! <Alt Only = "Text">
+#! Image omitted in terminal text
+#! </Alt>
+#! @ExampleSession
+#! gap> IsBoundaryEdge( fiveStar, 4 );
+#! false
+#! gap> IsBoundaryEdge( fiveStar, 10 );
+#! true
+#! gap> BoundaryEdges( fiveStar );
+#! [ 6, 7, 8, 9, 10 ]
+#! @EndExampleSession
+#!
+#! @Returns a set of positive integers
+#! @Arguments complex
+DeclareAttribute( "BoundaryEdges", IsTwistedPolygonalComplex );
+#! @Returns true or false
+#! @Arguments complex, edge
+DeclareOperation( "IsBoundaryEdge", [IsTwistedPolygonalComplex, IsPosInt] );
+#! @Arguments complex, edge
+DeclareOperation( "IsBoundaryEdgeNC", [IsTwistedPolygonalComplex, IsPosInt] );
+#! @EndGroup
+
+#! @BeginGroup RamifiedEdges
+#! @Description
+#! Return the set of all ramified edges of the given twisted polygonal complex.
+#! A <E>ramified edge</E> is an edge that is incident to at least three faces.
+#!
+#! The method <K>IsRamifiedEdge</K> checks whether the given edge is a 
+#! ramified
+#! edge of the given twisted polygonal complex. The NC-version does not check whether
+#! <A>edge</A> is an edge of <A>complex</A>.
+#!
+#! We illustrate it on the following triangular complex:
+ 
+#!  <Alt Only="HTML">
+#! &lt;br>&lt;img src='./images/_Wrapper_properties-12-1.svg'> &lt;/img> &lt;br>
+#! </Alt>
+#! <Alt Only = "LaTeX">
+#! \begin{center}
+#! \includegraphics{images/_Wrapper_properties-12.pdf}
+#! \end{center}
+#! </Alt>
+#! <Alt Only = "Text">
+#! Image omitted in terminal text
+            #! </Alt>
+#! @BeginExampleSession
+#! gap> branch := TriangularComplexByDownwardIncidence(
+#! >        [[2,3],[1,3],[2,4],[1,4],[2,5],[1,5],[1,2]], 
+#! >        [[1,2,7],[3,4,7],[5,6,7]]);;
+#! gap> IsRamifiedEdge(branch, 1);
+#! false
+#! gap> IsRamifiedEdge(branch, 7);
+#! true
+#! gap> RamifiedEdges(branch);
+#! [ 7 ]
+#! @EndExampleSession
+#!
+#! @Returns a set of positive integers
+#! @Arguments complex
+DeclareAttribute( "RamifiedEdges", IsTwistedPolygonalComplex );
+#! @Returns true or false
+#! @Arguments complex, edge
+DeclareOperation( "IsRamifiedEdge", [IsTwistedPolygonalComplex, IsPosInt] );
+#! @Arguments complex, edge
+DeclareOperation( "IsRamifiedEdgeNC", [IsTwistedPolygonalComplex, IsPosInt] );
+#! @EndGroup
+
+
+#! @Section Types of vertices
+#! @SectionLabel Properties_VertexTypes
+#! 
+#! The vertices of a twisted polygonal complex (defined in 
+#! <Ref Sect="PolygonalStructures_complex"/>) can be in different local
+#! positions. This can be seen in the example of the five-star (which was
+#! introduced at the start of chapter <Ref Chap="Chapter_Properties"/>):
+ 
+#!  <Alt Only="HTML">
+#! &lt;br>&lt;img src='./images/_Wrapper_properties-13-1.svg'> &lt;/img> &lt;br>
+#! </Alt>
+#! <Alt Only = "LaTeX">
+#! \begin{center}
+#! \includegraphics{images/_Wrapper_properties-13.pdf}
+#! \end{center}
+#! </Alt>
+#! <Alt Only = "Text">
+#! Image omitted in terminal text
+            #! </Alt>
+#! The vertex 1 is the only vertex that is completely surrounded by faces. It
+#! is called an <E>inner vertex</E> while the other vertices of the five-star
+#! are <E>boundary vertices</E>. This classifies all vertices of a twisted polygonal surface.
+#!
+#! In general there are more than these two possibilities. In the case of
+#! vertex ramifications (defined in <Ref Sect="PolygonalStructures_surface"/>)
+#! there can be 
+#! <E>ramified vertices</E>:
+ 
+#!  <Alt Only="HTML">
+#! &lt;br>&lt;img src='./images/_Wrapper_properties-14-1.svg'> &lt;/img> &lt;br>
+#! </Alt>
+#! <Alt Only = "LaTeX">
+#! \begin{center}
+#! \includegraphics{images/_Wrapper_properties-14.pdf}
+#! \end{center}
+#! </Alt>
+#! <Alt Only = "Text">
+#! Image omitted in terminal text
+            #! </Alt>
+#!
+#! In the case of edge ramifications (also defined in 
+#! <Ref Sect="PolygonalStructures_surface"/>) there might be edges that are 
+#! incident to more than two faces.
+ 
+#!  <Alt Only="HTML">
+#! &lt;br>&lt;img src='./images/_Wrapper_properties-15-1.svg'> &lt;/img> &lt;br>
+#! </Alt>
+#! <Alt Only = "LaTeX">
+#! \begin{center}
+#! \includegraphics{images/_Wrapper_properties-15.pdf}
+#! \end{center}
+#! </Alt>
+#! <Alt Only = "Text">
+#! Image omitted in terminal text
+            #! </Alt>
+#! Vertices that are incident to such an edge are called 
+#! <E>chaotic vertices</E>.
+
+#! @BeginGroup InnerVertices
+#! @Description
+#! Return the set of all inner vertices. 
+#! 
+#! A vertex is an inner vertex if and only if there is exactly
+#! one closed umbrella-path around it (compare section 
+#! <Ref Sect="Section_Access_OrderedVertexAccess"/> for the definition of
+#! umbrella-paths).
+#!
+#! The method <K>IsInnerVertex</K> checks whether the given vertex is an inner
+#! vertex of the given twisted polygonal complex. The NC-version does not check whether
+#! <A>vertex</A> is an vertex of <A>complex</A>.
+#! 
+#! Consider the five-star from the start of chapter
+#! <Ref Chap="Chapter_Properties"/>:
+ 
+#!  <Alt Only="HTML">
+#! &lt;br>&lt;img src='./images/_Wrapper_properties-16-1.svg'> &lt;/img> &lt;br>
+#! </Alt>
+#! <Alt Only = "LaTeX">
+#! \begin{center}
+#! \includegraphics{images/_Wrapper_properties-16.pdf}
+#! \end{center}
+#! </Alt>
+#! <Alt Only = "Text">
+#! Image omitted in terminal text
+            #! </Alt>
+#! @BeginExampleSession
+#! gap> IsInnerVertex( fiveStar, 1 );
+#! true
+#! gap> IsInnerVertex( fiveStar, 3 );
+#! false
+#! gap> InnerVertices( fiveStar );
+#! [ 1 ]
+#! @EndExampleSession
+#! 
+#! For the special case of a twisted polygonal surface the inner vertices have an
+#! easier characterisation: a vertex is
+#! an inner vertex if and only if every incident edge is incident to exactly
+#! two faces (that is, if it only incident to inner edges 
+#! (<Ref Subsect="InnerEdges"/>)).
+#! 
+#! @Returns a set of positive integers
+#! @Arguments complex
+DeclareAttribute( "InnerVertices", IsTwistedPolygonalComplex );
+#! @Returns true or false
+#! @Arguments complex, vertex
+DeclareOperation( "IsInnerVertex", [IsTwistedPolygonalComplex, IsPosInt] );
+#! @Arguments complex, vertex
+DeclareOperation( "IsInnerVertexNC", [IsTwistedPolygonalComplex, IsPosInt] );
+#! @EndGroup
+
+#! @BeginGroup BoundaryVertices
+#! @Description
+#! Return the set of all boundary vertices.
+#!
+#! A vertex is a boundary vertex if and only if there is exactly
+#! one non-closed umbrella-path around it (compare section
+#! <Ref Sect="Section_Access_OrderedVertexAccess"/> for the definition of
+#! umbrella-paths).
+#!
+#! The method <K>IsBoundaryVertex</K> checks whether the given vertex is a 
+#! boundary
+#! vertex of the given twisted polygonal complex. The NC-version does not check whether
+#! <A>vertex</A> is an vertex of <A>complex</A>.
+#!
+#! Consider the triforce from the start of section
+#! <Ref Chap="Chapter_Properties"/>:
+ 
+#!  <Alt Only="HTML">
+#! &lt;br>&lt;img src='./images/_Wrapper_properties-17-1.svg'> &lt;/img> &lt;br>
+#! </Alt>
+#! <Alt Only = "LaTeX">
+#! \begin{center}
+#! \includegraphics{images/_Wrapper_properties-17.pdf}
+#! \end{center}
+#! </Alt>
+#! <Alt Only = "Text">
+#! Image omitted in terminal text
+            #! </Alt>
+#! @BeginExampleSession
+#! gap> IsBoundaryVertex( triforce, 6 );
+#! true
+#! gap> IsBoundaryVertex( triforce, 2 );
+#! false
+#! gap> BoundaryVertices( triforce );
+#! [ 1, 4, 6 ]
+#! @EndExampleSession
+#!
+#! For twisted polygonal surfaces the boundary vertices can be described more
+#! easily: a vertex is a boundary vertex if and only if it
+#! is incident to at least one edge that is incident to exactly one face 
+#! (i.e. if it is 
+#! incident to a boundary edge (<Ref Subsect="BoundaryEdges"/>)).
+#!
+#! Consider the five-star from the start of section 
+#! <Ref Chap="Chapter_Properties"/>:
+ 
+#!  <Alt Only="HTML">
+#! &lt;br>&lt;img src='./images/_Wrapper_properties-18-1.svg'> &lt;/img> &lt;br>
+#! </Alt>
+#! <Alt Only = "LaTeX">
+#! \begin{center}
+#! \includegraphics{images/_Wrapper_properties-18.pdf}
+#! \end{center}
+#! </Alt>
+#! <Alt Only = "Text">
+#! Image omitted in terminal text
+            #! </Alt>
+#! @BeginExampleSession
+#! gap> IsBoundaryVertex( fiveStar, 5 );
+#! true
+#! gap> IsBoundaryVertex( fiveStar, 1 );
+#! false
+#! gap> BoundaryVertices( fiveStar );
+#! [ 2, 3, 5, 7, 11 ]
+#! @EndExampleSession
+#! 
+#! @Returns a set of positive integers
+#! @Arguments complex
+DeclareAttribute( "BoundaryVertices", IsTwistedPolygonalComplex );
+#! @Returns true or false
+#! @Arguments complex, vertex
+DeclareOperation( "IsBoundaryVertex", [IsTwistedPolygonalComplex, IsPosInt] );
+#! @Arguments complex, vertex
+DeclareOperation( "IsBoundaryVertexNC", [IsTwistedPolygonalComplex, IsPosInt] );
+#! @EndGroup
+
+#! @BeginGroup RamifiedVertices
+#! @Description
+#! Return the set of all ramified vertices.
+#!
+#! A vertex is ramified if and only if there is a well-defined
+#! umbrella-path partition around it (compare 
+#! <Ref Subsect="UmbrellaPathPartitionsOfVertices"/>) and there are at least two
+#! umbrella-paths in this partition.
+#!
+#! The method <K>IsRamifiedVertex</K> checks whether the given vertex is a
+#! ramified
+#! vertex of the given twisted polygonal complex. The NC-version does not check whether
+#! <A>vertex</A> is an vertex of <A>complex</A>.
+#!
+#! Consider the triforce from the start of section
+#! <Ref Chap="Chapter_Properties"/>:
+ 
+#!  <Alt Only="HTML">
+#! &lt;br>&lt;img src='./images/_Wrapper_properties-19-1.svg'> &lt;/img> &lt;br>
+#! </Alt>
+#! <Alt Only = "LaTeX">
+#! \begin{center}
+#! \includegraphics{images/_Wrapper_properties-19.pdf}
+#! \end{center}
+#! </Alt>
+#! <Alt Only = "Text">
+#! Image omitted in terminal text
+            #! </Alt>
+#! @BeginExampleSession
+#! gap> IsRamifiedVertex( triforce, 3 );
+#! true
+#! gap> IsRamifiedVertex( triforce, 4 );
+#! false
+#! gap> RamifiedVertices( triforce );
+#! [ 2, 3, 5 ]
+#! @EndExampleSession
+#! 
+#! @Returns a set of positive integers
+#! @Arguments complex
+DeclareAttribute( "RamifiedVertices", IsTwistedPolygonalComplex );
+#! @Returns true or false
+#! @Arguments complex, vertex
+DeclareOperation( "IsRamifiedVertex", [IsTwistedPolygonalComplex, IsPosInt] );
+#! @Arguments complex, vertex
+DeclareOperation( "IsRamifiedVertexNC", [IsTwistedPolygonalComplex, IsPosInt] );
+#! @EndGroup
+
+
+#! @BeginGroup ChaoticVertices
+#! @Description
+#! Return the set of all chaotic vertices.
+#!
+#! A vertex is chaotic if and only if it is incident to an edge that is
+#! incident to at least three faces. In other words, there is no well-defined
+#! umbrella-path partition (<Ref Subsect="UmbrellaPathPartitionsOfVertices"/>) around 
+#! a chaotic vertex.
+#!
+#! The method <K>IsChaoticVertex</K> checks whether the given vertex is a 
+#! chaotic
+#! vertex of the given twisted polygonal complex. The NC-version does not check whether
+#! <A>vertex</A> is an vertex of <A>complex</A>.
+#!
+#! As an example, we consider the following triangular complex:
+ 
+#!  <Alt Only="HTML">
+#! &lt;br>&lt;img src='./images/_Wrapper_properties-20-1.svg'> &lt;/img> &lt;br>
+#! </Alt>
+#! <Alt Only = "LaTeX">
+#! \begin{center}
+#! \includegraphics{images/_Wrapper_properties-20.pdf}
+#! \end{center}
+#! </Alt>
+#! <Alt Only = "Text">
+#! Image omitted in terminal text
+            #! </Alt>
+#! @BeginExampleSession
+#! gap> branch := TriangularComplexByDownwardIncidence(
+#! >        [[2,3],[1,3],[2,4],[1,4],[2,5],[1,5],[1,2]], 
+#! >        [[1,2,7],[3,4,7],[5,6,7]]);;
+#! gap> IsChaoticVertex(branch, 1);
+#! true
+#! gap> IsChaoticVertex(branch, 3);
+#! false
+#! gap> ChaoticVertices(branch);
+#! [ 1, 2 ]
+#! @EndExampleSession
+#! 
+#! @Returns a set of positive integers
+#! @Arguments complex
+DeclareAttribute( "ChaoticVertices", IsTwistedPolygonalComplex );
+#! @Returns true or false
+#! @Arguments complex, vertex
+DeclareOperation( "IsChaoticVertex", [IsTwistedPolygonalComplex, IsPosInt] );
+#! @Arguments complex, vertex
+DeclareOperation( "IsChaoticVertexNC", [IsTwistedPolygonalComplex, IsPosInt] );
+#! @EndGroup
+
+#! @Section Face-colouring 
+#! @SectionLabel Properties_FaceColouring
+#!
+#! @BeginGroup FaceTwoColouring
+#! @Description
+#! If the method is given a polygonal complex, it returns a pair of two sets of 
+#! faces, which represents a face-2-coloring, if possible. 
+#! A 2-face-colouring of a polygonal complex is a colouring of the faces with exactly
+#! two colours, whereby two neighbouring faces have to be coloured different.
+#! If no such coloring exists, the method returns <K>fail</K>.
+#! In the case that such a colouring exists,
+#! the first set of the returned pair contains the face with the smallest label.  
+#!
+#! As an example, consider the octahedron.
+#!
+#! @ExampleSession
+#! gap> FaceTwoColouring(Octahedron());
+#! [ [ 1, 2, 5, 6 ], [ 3, 4, 7, 8 ] ]
+#! @EndExampleSession
+#!  <Alt Only="HTML">
+#! &lt;br>&lt;img src="./images/_Wrapper_Image_TwoColouredOctahedron-1.svg"> &lt;/img> &lt;br>
+#! </Alt>
+#! <Alt Only = "LaTeX">
+#! \begin{center}
+#! \includegraphics{images/_Wrapper_Image_TwoColouredOctahedron.pdf}
+#! \end{center}
+#! </Alt>
+#! <Alt Only = "Text">
+#! Image omitted in terminal text
+#! </Alt>
+#! @Returns a pair where the first and second entry are sets of positive integers or <K>fail</K>
+#! @Arguments complex
+DeclareAttribute( "FaceTwoColouring", IsPolygonalComplex );
+#! @EndGroup
+
+#! @BeginGroup AdmissibleRelationsOfSurface
+#! @Description
+#! An admissible relation of a simplicial surface is an equivalence relation on the surface satisfying the following properties:
+#! - Each equivalence class contains either vertices, edges or faces only.
+#! - We can define an incidence relation as follows: Let <K>K</K> and <K>L</K> be two equivalence classes. The class <K>K</K> is incident to the class <K>L</K>
+#!   if and only if there exist <K>k</K> in the class <K>K</K> and <K>l</K> in the class <K>L</K> so that <K>k</K> is incident to <K>l</K> as elements of the given simplicial surface.
+#! - The equivalence classes together with the introduced relation gives rise to a triangulated surface without ramifications.    
+#!
+#!  Note, let <K>X</K> be a simplicial surface and <K>Y</K> be a simplicial constructed by an admissible relation on <K>X</K>. Then there exists an epimorphism from <K>X</K>
+#!  to <K>Y</K>.
+#! This functions focuses on the admissible relations that yield butterfly friendly epimorphisms. Here, an epimorphism from a simplicial surface <K>X</K> to another 
+#! simplicial surface <K>Y</K> is called butterfly friendly, if for each inner 
+#! edge <K>e</K>, the restriction of the epimorphism to the butterfly induced by <K>e</K> is surjective. 
+
+#! This function returns a list of tuples <K>[s,relation]</K>, where <K>s</K> is a simplicial surface and <K>relation</K> is the admissible relation of the given surface that gives rise to the resulting surface <K>X</K>.
+#! The relation <K>relation</K> is given by the resulting partition of vertices, edges and faces.
+#! If <K>bool=true</K> then the list which is returned by the function contains all surfaces that can be constructed by forming an admissible relation of the given surface and 
+#! if <K>bool=false</K> then the list only contains isomorphism representatives with their corresponding admissible relations.
+#! If <K>bool2=false</K> then the function prints how many faces are already visited while computating the admissible relations.
+
+#! As an example, consider the tetrahedron.
+#! @BeginLogSession
+#! gap> AdmissibleRelationsOfSurface(Tetrahedron(),true);
+#! [ [ simplicial surface (4 vertices, 6 edges, and 4 faces)
+#!        , 
+#!       [ [ [ 1 ], [ 2 ], [ 3 ], [ 4 ] ], 
+#!           [ [ 1 ], [ 2 ], [ 3 ], [ 4 ], [ 5 ], [ 6 ] ], 
+#!           [ [ 1 ], [ 2 ], [ 4 ], [ 3 ] ] ] ] ]
+#! @EndLogSession
+#! 
+#! As an example, consider the butterfly.
+#! @BeginLogSession
+#! gap> butterfly:=SimplicialSurfaceByVerticesInFaces([[1,2,3],[2,3,4]]);;
+#! gap> AdmissibleRelationsOfSurface(butterfly,false);
+#! [ [ simplicial surface (4 vertices, 5 edges, and 2 faces)
+#!         , 
+#!       [ [ [ 1 ], [ 2 ], [ 3 ], [ 4 ] ], [ [ 1 ], [ 2 ], [ 3 ], [ 4 ], [ 5 ] ],
+#!           [ [ 1 ], [ 2 ] ] ] ], 
+#!   [ simplicial surface (3 vertices, 3 edges, and 1 faces),
+#!       [ [ [ 1, 4 ], [ 2 ], [ 3 ] ], [ [ 1, 4 ], [ 2, 5 ], [ 3 ] ], 
+#!           [ [ 1, 2 ] ] ] ] ]
+#! @EndLogSession
+#! @Returns a list of tuples where the first entry is a surface and the second entry is a list of partitions
+#! @Arguments surface,bool [,bool2]
+DeclareOperation( "AdmissibleRelationsOfSurface", [IsSimplicialSurface,IsBool,IsBool] );
+#! @EndGroup
+
+