#############################################################################
##
##  SimplicialSurface package
##
##  Copyright 2012-2022
##    Markus Baumeister, RWTH Aachen University
##    Alice Niemeyer, RWTH Aachen University 
##    Meike Weiß, RWTH Aachen University
##
## Licensed under the GPL 3 or later.
##
#############################################################################

#####
#####
#####   This file contains the implementations for the incidence graphs
#####
#####

BindGlobal( "__SIMPLICIAL_IncidenceGraph",
    function(complex)
        local maxVertex, maxEdge, maxFace, edgeList, colourList, v, e, f,
                colSet, vertexList, verts;

            maxVertex := VerticesAttributeOfComplex(complex)[NumberOfVertices(complex)];
            maxEdge := Edges(complex)[NumberOfEdges(complex)];

            vertexList := ShallowCopy( VerticesAttributeOfComplex(complex) );
            edgeList := [];
            colourList := ListWithIdenticalEntries( NumberOfVertices(complex), 0 );

            for e in Edges(complex) do
                # There are two vertices for each edge
                verts := VerticesOfEdges(complex)[e];
                Append( edgeList, [ [verts[1], maxVertex+e], [verts[2], maxVertex+e] ] );
            od;
            Append(vertexList, Edges(complex) + maxVertex);
            Append(colourList, ListWithIdenticalEntries( NumberOfEdges(complex), 1 ));

            for f in Faces(complex) do
                Add(colourList, 2); # done manually since NumberOfFaces is not necessarily computed
                for e in EdgesOfFaces(complex)[f] do
                    Add( edgeList, [maxVertex + e, maxVertex + maxEdge + f] );
                od;
            od;
            Append(vertexList, Faces(complex) + maxVertex + maxEdge);

            return [edgeList, colourList, vertexList ];
    end
);


#######################################
##
##      Digraphs
##
InstallMethod( IncidenceDigraphsGraph, "for a polygonal complex",
    [IsPolygonalComplex],
    function( complex )
    local data, vertexList, newColours, shift, i, j;
    data := __SIMPLICIAL_IncidenceGraph(complex);
    vertexList:=data[3];

    newColours:=[];
    shift:=0;
    for i in [1..Length(vertexList)] do
        if vertexList[i]=i+shift then
            Add(newColours,data[2][i]+1);
        else
            if i=1 then
                shift:=vertexList[i]-1;
            else
                shift:=vertexList[i]-vertexList[i-1]-1;
            fi;
            for j in [1..shift] do
                Add(newColours,4);
            od;
            Add(newColours,data[2][i]+1);
        fi;
    od;

<<<<<<< HEAD
    return [DigraphSymmetricClosure(DigraphByEdges(data[1])), newColours];
    end
);

InstallMethod( EdgeDigraphsGraph, "for a polygonal complex",
    [IsPolygonalComplex],
    function(complex)
        local arcs, diedges, i, graph;
    
    arcs := [];
    diedges := Compacted(VerticesOfEdges(complex));
    for i in [1..Length(diedges)] do
    arcs[2*i-1] := diedges[i];
    arcs[2*i] := Reversed(diedges[i]);
    od;
        # Digraphs can only create graphs with vertices [1..n]
        # Therefore we have to take a subgraph of this graph
        graph := DigraphByEdges( arcs );
        return InducedSubdigraph( graph, 
            VerticesAttributeOfComplex(complex) );
    end
);

InstallMethod(FaceDigraphsGraph, "for a polygonal complex",[IsPolygonalComplex],
function(complex)
    local i, diedges, arcs, loops, graph;
    
    arcs := [];
    diedges := Filtered( FacesOfEdges(complex), i->Length(i)=2);
    for i in [1..Length(diedges)] do
        arcs[2*i-1] := diedges[i];
        arcs[2*i] := Reversed(diedges[i]);
    od;
    
    loops:=Filtered( FacesOfEdges(complex), i->Length(i)=1);
    for i in [1..Length(loops)] do
        Add(arcs,[loops[i][1],loops[i][1]]);
    od;
    
    # Digraphs can only create graphs with vertices [1..n]
    # Therefore we have to take a subgraph of this graph
    graph:=DigraphByEdges(arcs);
    return InducedSubdigraph( graph,Faces(complex) );
end
);
=======
    if SIMPLICIAL_ENABLE_SURFACE_REDISPATCH then
        RedispatchOnCondition( IncidenceDigraphsGraph, true, [IsTwistedPolygonalComplex], [IsPolygonalComplex], 0 );
    fi;

    InstallMethod( EdgeDigraphsGraph, "for a polygonal complex",
        [IsPolygonalComplex],
        function(complex)
            local arcs, diedges, i, graph;
		
	    arcs := [];
	    diedges := Compacted(VerticesOfEdges(complex));
	    for i in [1..Length(diedges)] do
		arcs[2*i-1] := diedges[i];
		arcs[2*i] := Reversed(diedges[i]);
	    od;
            # Digraphs can only create graphs with vertices [1..n]
            # Therefore we have to take a subgraph of this graph
            graph := DigraphByEdges( arcs );
            return InducedSubdigraph( graph, 
                VerticesAttributeOfComplex(complex) );
        end
    );

    if SIMPLICIAL_ENABLE_SURFACE_REDISPATCH then
        RedispatchOnCondition( EdgeDigraphsGraph, true, [IsTwistedPolygonalComplex], [IsPolygonalComplex], 0 );
    fi;

    InstallMethod(FaceDigraphsGraph, "for a polygonal complex",[IsPolygonalComplex],
	function(complex)
		local i, diedges, arcs, loops, graph;
		
		arcs := [];
		diedges := Filtered( FacesOfEdges(complex), i->Length(i)=2);
		for i in [1..Length(diedges)] do
			arcs[2*i-1] := diedges[i];
			arcs[2*i] := Reversed(diedges[i]);
		od;
		
		loops:=Filtered( FacesOfEdges(complex), i->Length(i)=1);
		for i in [1..Length(loops)] do
			Add(arcs,[loops[i][1],loops[i][1]]);
		od;
		
		# Digraphs can only create graphs with vertices [1..n]
		# Therefore we have to take a subgraph of this graph
		graph:=DigraphByEdges(arcs);
		return InducedSubdigraph( graph,Faces(complex) );
	end
    );

    if SIMPLICIAL_ENABLE_SURFACE_REDISPATCH then
        RedispatchOnCondition( FaceDigraphsGraph, true, [IsTwistedPolygonalComplex], [IsPolygonalComplex], 0 );
    fi;
fi;
>>>>>>> c0fbe304
##
##      End Digraphs
##
#######################################




#######################################
##
##      GRAPE
##
if IsPackageMarkedForLoading( "GRAPE", ">=0" ) then
    InstallMethod( IncidenceGrapeGraph, "for a polygonal complex",
        [IsPolygonalComplex],
        function(complex)
 	    local graph, vertices, edges, faces, names, colours, incidence, 
	        trivialAction, maxVert, maxEdge, colourClasses;

            maxVert := VerticesAttributeOfComplex(complex)[NumberOfVertices(complex)];
            maxEdge := Edges(complex)[NumberOfEdges(complex)];
            vertices := ShallowCopy( VerticesAttributeOfComplex(complex) );
            edges := List( Edges(complex), e -> e + maxVert );
            faces := List( Faces(complex), f -> f + maxVert + maxEdge );

            names := Union( vertices, edges, faces);
	        colours := [vertices,edges, faces]; # This gives the actual names
	        incidence := function(x,y)
                if x in vertices and y in edges then
                    return x in VerticesOfEdges(complex)[y-maxVert];
                elif x in edges and y in vertices then
                    return y in VerticesOfEdges(complex)[x-maxVert];
                elif x in edges and y in faces then
                    return x-maxVert in EdgesOfFaces(complex)[y-maxVert-maxEdge];
                elif x in faces and y in edges then
                    return y-maxVert in EdgesOfFaces(complex)[x-maxVert-maxEdge];
                else
		    return false;
	        fi; 
	    end;

	    trivialAction := function( pnt, g )
	        return pnt;
	    end;

	    graph := Graph( Group( () ), names, trivialAction, incidence );
            # Since a grape colouring refers to the graph vertices instead of the names, 
            # we need to redefine the colour classes
            colourClasses := [
                [1 .. Length(vertices)],
                Length(vertices) + [1 .. Length(edges)],
                Length(vertices) + Length(edges) + [1 .. Length(faces)]
            ];

	    return rec( graph := graph, colourClasses := colourClasses );   
        end
    );

     if SIMPLICIAL_ENABLE_SURFACE_REDISPATCH then
        RedispatchOnCondition( IncidenceGrapeGraph, true, [IsTwistedPolygonalComplex], [IsPolygonalComplex], 0 );
    fi;

    InstallMethod( EdgeGrapeGraph, "for a polygonal complex",
        [IsPolygonalComplex],
        function(complex)
    	    local graph, vertices, names, incidence, trivialAction;

	    vertices := VerticesAttributeOfComplex(complex);

            names := vertices;
	    incidence := function(x,y)
		return Set([x,y]) in VerticesOfEdges(complex);
	    end;

	    trivialAction := function( pnt, g )
		return pnt;
	    end;

	    graph := Graph( Group( () ), names, trivialAction, incidence );

	    return graph;
        end
    );

     if SIMPLICIAL_ENABLE_SURFACE_REDISPATCH then
        RedispatchOnCondition( EdgeGrapeGraph, true, [IsTwistedPolygonalComplex], [IsPolygonalComplex], 0 );
    fi;
fi;
##
##      End GRAPE
##
#######################################



#######################################
##
##      NautyTracesInterface
##
if IsPackageMarkedForLoading("NautyTracesInterface", ">=0") then
    InstallMethod( IncidenceNautyGraph, "for a polygonal complex",
        [IsPolygonalComplex],
        function(complex)
            local data;
            data := __SIMPLICIAL_IncidenceGraph(complex);

            return NautyColoredGraphWithNodeLabels( data[1], data[2], data[2] );
        end
    );

     if SIMPLICIAL_ENABLE_SURFACE_REDISPATCH then
        RedispatchOnCondition( IncidenceNautyGraph, true, [IsTwistedPolygonalComplex], [IsPolygonalComplex], 0 );
    fi;

    InstallMethod( ChamberAdjacencyGraph, "for a twisted polygonal complex",
        [IsTwistedPolygonalComplex],
        function(complex)
            local nrNodes, i, chambersOfLabels, c,class,edges, cl, 
	    combCl,twoEdges;

            nrNodes := NumberOfChambers(complex);
            chambersOfLabels := [];
            for i in [1 .. nrNodes] do
                c := Chambers(complex)[i];
                chambersOfLabels[c] := i;
            od;

            # construct the edges
            edges := [];
            Add(edges, List(ZeroAdjacencyClasses(complex), cl -> List(cl, c -> chambersOfLabels[c])));
            Add(edges, List(OneAdjacencyClasses(complex), cl -> List(cl, c -> chambersOfLabels[c])));
            twoEdges := [];
            for class in TwoAdjacencyClasses(complex) do
                if Length(class) > 1 then
		    combCl:=Combinations(class,2);
		    for cl in combCl do
                        Add(twoEdges, List(cl, c -> chambersOfLabels[c]));
		    od;
                fi;
            od;
            Add(edges, twoEdges);

            return NautyEdgeColoredGraph(edges, nrNodes);
        end
    );

    InstallMethod( EdgeNautyGraph, "for a polygonal complex",
        [IsPolygonalComplex],
        function(complex)
            return NautyGraphWithNodeLabels( VerticesOfEdges(complex), 
                VerticesAttributeOfComplex(complex) );
        end
    );

     if SIMPLICIAL_ENABLE_SURFACE_REDISPATCH then
        RedispatchOnCondition( EdgeNautyGraph, true, [IsTwistedPolygonalComplex], [IsPolygonalComplex], 0 );
    fi;

    InstallMethod(FaceNautyGraph, "for a polygonal complex",[IsPolygonalComplex],
	function(complex)
		local i, diedges, loops;
			
		diedges:=Filtered(FacesOfEdges(complex),i->Length(i)=2);	
		loops:=Filtered(FacesOfEdges(complex),i->Length(i)=1);
		loops:=List(loops,i->[i[1],i[1]]);
			
		return NautyGraphWithNodeLabels( Concatenation(diedges,loops), 
                Faces(complex) );
	end
    );

     if SIMPLICIAL_ENABLE_SURFACE_REDISPATCH then
        RedispatchOnCondition( FaceNautyGraph, true, [IsTwistedPolygonalComplex], [IsPolygonalComplex], 0 );
    fi;
fi;
##
##      End NautyTracesInterface
##
#######################################




#######################################
##
##      Isomorphism test and automorphism group
##

<<<<<<< HEAD
=======
## The order of installation describes which of these functions is
## preferred - the last one has highest priority.
InstallMethod( IsIsomorphic, "for two twisted polygonal complexes",
    [IsTwistedPolygonalComplex, IsTwistedPolygonalComplex],
    function(complex1, complex2)
        Error("IsIsomorphic: The package NautyTracesInterface has to be available.");
    end
);
InstallOtherMethod( IsIsomorphic, "for two polygonal complexes",
    [IsPolygonalComplex, IsPolygonalComplex],
    function(complex1, complex2)
        Error("IsIsomorphic for polygonal complexes: One of the packages NautyTracesInterface or GRAPE have to be available.");
    end
);
    
RedispatchOnCondition( IsIsomorphic, true, 
    [IsTwistedPolygonalComplex, IsTwistedPolygonalComplex],
    [IsPolygonalComplex, IsPolygonalComplex], 0);

>>>>>>> c0fbe304
InstallMethod( AutomorphismGroup, "for a twisted polygonal complex", 
    [IsTwistedPolygonalComplex],
    function(complex)
        Error("AutomorphismGroup: The package NautyTracesInterface has to be available.");
    end
);

InstallOtherMethod( IsIsomorphic,
    "for two twisted polygonal complexes",
    [IsTwistedPolygonalComplex, IsTwistedPolygonalComplex],
    function(complex1, complex2)
        local inc1, inc2, g1, g2, iso1, iso2, c1, c2;
    
        if IsSimplicialSurface(complex1) and IsSimplicialSurface(complex2) and CounterOfButterflies(complex1)<>CounterOfButterflies(complex2) then
            return false;
        fi;

        inc1 := IncidenceDigraphsGraph(complex1);
        inc2 := IncidenceDigraphsGraph(complex2);
        g1:=inc1[1];
        g2:=inc2[1];

        iso1:=Filtered(DigraphVertices(g1),v->OutDegreeOfVertex(g1,v)=0);
        iso2:=Filtered(DigraphVertices(g2),v->OutDegreeOfVertex(g2,v)=0);

        g1:=DigraphRemoveVertices(g1,iso1);
        g2:=DigraphRemoveVertices(g2,iso2);
        
        c1:=Filtered(inc1[2],c->c<4);
        c2:=Filtered(inc2[2],c->c<4);

        return IsIsomorphicDigraph(g1,g2,c1,c2);
    end
);

if IsPackageMarkedForLoading( "GRAPE", ">=0" ) then
    InstallOtherMethod( IsIsomorphic,
        "for two polygonal complexes",
        [IsPolygonalComplex, IsPolygonalComplex],
        function(complex1, complex2)
            local inc1, inc2;
		
            if IsSimplicialSurface(complex1) and IsSimplicialSurface(complex2) and CounterOfButterflies(complex1)<>CounterOfButterflies(complex2) then
		return false;
	    fi;

            inc1 := IncidenceGrapeGraph(complex1);
            inc2 := IncidenceGrapeGraph(complex2);
            # We copy the structure fully, so that all components stay mutable
            # (this is necessary for GRAPE to function)
            return IsIsomorphicGraph(
                rec( graph := ShallowCopy(inc1.graph), colourClasses := ShallowCopy(inc1.colourClasses) ),
                rec( graph := ShallowCopy(inc2.graph), colourClasses := ShallowCopy(inc2.colourClasses) )
            );
        end
    );
fi;

if IsPackageMarkedForLoading("NautyTracesInterface", ">=0") then
    InstallMethod( IsIsomorphic, 
        "for two twisted polygonal complexes", 
        [IsTwistedPolygonalComplex, IsTwistedPolygonalComplex],5,
        function(complex1, complex2)
        if IsSimplicialSurface(complex1) and IsSimplicialSurface(complex2) and CounterOfButterflies(complex1)<>CounterOfButterflies(complex2) then
              return false;
        fi;

        return IsomorphismGraphs( 
            ChamberAdjacencyGraph(complex1),
            ChamberAdjacencyGraph(complex2)) <> fail;
        end
    );

    InstallMethod( AutomorphismGroup, "for a twisted polygonal complex", 
        [IsTwistedPolygonalComplex],
        function(complex)
            return AutomorphismGroup( ChamberAdjacencyGraph(complex) );
        end
    );
fi;


InstallMethod( IsomorphismRepresentatives,
    "for a list of twisted polygonal complexes", [IsList],
    function(ls)
        local newList, p, q, newOne;

        for p in ls do
            if not IsTwistedPolygonalComplex(p) then
                Error("IsomorphismRepresentatives: Argument has to be a list of twisted polygonal complexes.");
            fi;
        od;

        newList := [];
        for p in ls do
            newOne := true;
            for q in newList do
                if IsIsomorphic(p,q) then
                    newOne := false;
                    break;
                fi;
            od;
            if newOne then
                Add(newList, p);
            fi;
        od;

        return newList;
    end
);

if IsPackageMarkedForLoading("NautyTracesInterface", ">=0") then
InstallMethod( CanonicalRepresentativeOfPolygonalSurface, 
    "for a polygonal surface", [IsPolygonalSurface],
    function( surf )
        local originalfacesofsurf, originaledgesofsurf, originalverticesofsurf,
        totalgraphverts, mapfaces, mapedges, mapvertices, currentvert, i, vertsofgraph,
        edges, edgesofface, j, verticesofface, verticesofedge, graph, perm, perminv, 
        edgesoffacesofsurf, F, edgesofface2, verticesofedgesofsurf, e, verticesofedge2,
        newfaces, newedges, newvertices, n1, n2, n3,
        mapfaces2, mapedges2, mapvertices2, edgesoffacesofsurf2, verticesofedgesofsurf2,
        surf2, surf3, colours, inversefacemap, inverseedgemap, inversevertexmap;


        # The original faces/edges/vertices of surf
        originalfacesofsurf := Faces(surf); 
        originaledgesofsurf := Edges(surf);
        originalverticesofsurf := VerticesAttributeOfComplex(surf);
        # The number of faces/edges/vertices of surf
        n1 := NumberOfFaces(surf);
        n2 := NumberOfEdges(surf);
        n3 := NumberOfVertices(surf);
        # Total number of elements of surf - we make a bijection with the elements
        totalgraphverts := n1+n2+n3;

        # Create maps from the elements to the new labels.
        # Map faces to [1 .. n1], edges to [n1+1 .. n1+n2] and vertices to [n1+n2+1 .. totalverts]
        # Let i be a face, then the i maps to mapfaces[i]
        mapfaces := [];
        mapedges := [];
        mapvertices := [];
        # Also assign each element a colour - faces are 1, edges are 2, vertices are 3
        # Let i be an element of surf with the new labelling. Then the colour can be
        # established with colours[i]
        colours:=[];
        for i in [1..n1] do
            mapfaces[originalfacesofsurf[i]] := i;
        od;
        Append(colours, ListWithIdenticalEntries(n1,1));
        for i in [1..n2] do
            mapedges[originaledgesofsurf[i]] := i + n1;
        od;
        Append(colours, ListWithIdenticalEntries(n2,2));
        for i in [1..n3] do
            mapvertices[originalverticesofsurf[i]] := i + n1 + n2;
        od;
        Append(colours, ListWithIdenticalEntries(n3,3));


        # Create the corresponding graph.
        # The elements of surf form the vertices of the graph.
        # There is an edge in the graph if the corresponding elements of surf are incident.
        vertsofgraph := [1 .. totalgraphverts];

        # Loop through the faces and for each face loop through vertices and edges.
        # If the face is incident with the edge/vertex, put an edge in the graph.
        edges := [];
        for i in originalfacesofsurf do
            edgesofface := EdgesOfFaces( surf )[i];
            for j in edgesofface do
                Add(edges, [mapfaces[i], mapedges[j]]);
            od; 
            verticesofface := VerticesOfFaces( surf ) [i]; 
            for j in verticesofface do
                Add(edges, [mapfaces[i], mapvertices[j]]);
            od; 
        od;
        # Repeat for edges. Only need to check for vertices, since we did faces-edges above.
        for i in originaledgesofsurf do
            verticesofedge := VerticesOfEdges( surf )[i];
            for j in verticesofedge do
                Add(edges, [mapedges[i], mapvertices[j]]);
            od; 
        od;
        # No need to loop through vertices, since vertices are not incident with vertices,
        # and incidence with faces/edges done above.

        # Find the canonical form of the graph with Nauty,
        # preserving the colours (ie  map faces to faces, edges to edge etc...)
        graph := NautyColoredGraph(edges, colours);
        # Find the permutation which will map the old vertices to the new.
        perminv := CanonicalLabeling(graph);
        perm := perminv^(-1);

        # Now that we have the canonical labelling, we can write the surface in canonical form.
        # First take a face and write it by its edges
        # Map the face to its new labelling, and then permute to canonical form.
        # Map the edges to the new labelling
        # Permute the newly labelled eges to their canonical form.
        # Now put the edges in the list of FacesByEdges
        edgesoffacesofsurf := [];
        for i in originalfacesofsurf do
            F := mapfaces[i]^perm;
            edgesofface := EdgesOfFaces( surf )[i];
            edgesofface2 := [];
            for j in [1..Length(edgesofface)] do
                edgesofface2[j] := mapedges[edgesofface[j]]^perm;
            od;
            edgesoffacesofsurf[F] := edgesofface2;
        od;

        # Same as above, but for edges with respect to vertices
        verticesofedgesofsurf := [];
        for i in originaledgesofsurf do
            e := mapedges[i]^perm;
            verticesofedge := VerticesOfEdges( surf )[i];
            verticesofedge2 := [];
            for j in [1..Length(verticesofedge)] do
                verticesofedge2[j] := mapvertices[verticesofedge[j]]^perm;
            od;
            verticesofedgesofsurf[e] := verticesofedge2;
        od;


        # Map the elements to the new labelling, then permute to canonical form
        newfaces := [1..n1];
        newedges := [n1+1..n1+n2];
        newvertices := [n1+n2+1..n1+n2+n3];

        # Now that we have the newly labelled, canonical elements,
        # we map them to a lex least labelling.
        # The newfaces are [1..n1] and will stay that way
        # The newedges are [n1+1..n1+n2] and their minimal labeling is [1..n2]
        #    (so the performed operation is subtraction of n1)
        # newvertices are [n1+n2+1..n1+n2+n3] and their minimal labeling is [1..n3]
        #    (so the performed operation is subtraction of n1+n2)

        edgesoffacesofsurf2 := [];
        for i in newfaces do
            # we talk about the face i
            edgesoffacesofsurf2[i] := [];
            for j in edgesoffacesofsurf[i] do
                Add(edgesoffacesofsurf2[i], j-n1); # shift edge labels by n1
            od;
        od;

        verticesofedgesofsurf2 := [];
        for i in newedges do
            # we talk about the edge i-n1
            verticesofedgesofsurf2[i-n1] := [];
            for j in verticesofedgesofsurf[i] do
                Add(verticesofedgesofsurf2[i-n1], j - n1 - n2); # shift vertex labels by n1+n2
            od;
        od;

        # To get the inverse map (from the new labels to the old ones), 
        # we reverse the lex least map,
        # then the canonical permuting, then the bijection to new labelling.
        inversefacemap := [];
        for i in newfaces do
            inversefacemap[i] := Faces(surf)[i^perminv];
        od;
        inverseedgemap := [];
        for i in newedges do
            inverseedgemap[i-n1] := Edges(surf)[i^perminv - n1];
        od;
        inversevertexmap := [];
        for i in newvertices do
            inversevertexmap[i-n1-n2] := VerticesAttributeOfComplex(surf)[i^perminv - n1 - n2];
        od;


        # Use the correct constructor 
        if IsSimplicialSurface(surf) then
            surf2 := SimplicialSurfaceByDownwardIncidence(verticesofedgesofsurf2, edgesoffacesofsurf2);
        else
            surf2 := PolygonalSurfaceByDownwardIncidence(verticesofedgesofsurf2, edgesoffacesofsurf2);
        fi;


        # return the canonical form of the surface and
        # the bijections mapping the new elements to old, by element i in canonical surface
        # maps to inversemap[i] in the old surface.
        return [surf2, PolygonalMorphismByListsNC(surf2, surf, 
                    inversevertexmap, inverseedgemap, inversefacemap)];
    end
);
if SIMPLICIAL_ENABLE_SURFACE_REDISPATCH then
    RedispatchOnCondition( CanonicalRepresentativeOfPolygonalSurface, true, 
        [IsPolygonalComplex], [IsPolygonalSurface], 0 );
fi;
fi;


#######################################
##
##      Automorphism group
##

BindGlobal( "__SIMPLICIAL_RestrictToVertices",
    function(complex, g)
        local maxVert, permList, c, vOfC;

        maxVert := Maximum(Vertices(complex));
        permList := [1..maxVert];
        vOfC := VerticesOfChambers(complex);
        for c in Chambers(complex) do
            permList[vOfC[c]] := vOfC[c^g];
        od;
        return PermList(permList);
    end
);
BindGlobal( "__SIMPLICIAL_RestrictToEdges",
    function(complex,  g)
        local maxEdge, permList, c, eOfC;

        maxEdge := Maximum(Edges(complex));
        permList := [1..maxEdge];
        eOfC := EdgesOfChambers(complex);
        for c in Chambers(complex) do
            permList[eOfC[c]] := eOfC[c^g];
        od;
        return PermList(permList);
    end
);

BindGlobal( "__SIMPLICIAL_RestrictToFaces",
    function(complex, g)
        local maxFace, permList, c, fOfC;

        maxFace := Maximum(Faces(complex));
        permList := [1..maxFace];
        fOfC := FacesOfChambers(complex);
        for c in Chambers(complex) do
            permList[fOfC[c]] := fOfC[c^g];
        od;
        return PermList(permList);
    end
);

InstallMethod( DisplayAsAutomorphism, 
    "for a polygonal complex and a permutation",
    [IsTwistedPolygonalComplex, IsPerm],
    function(complex, perm)
        local autVert, autEdge, autFace;

        autVert := __SIMPLICIAL_RestrictToVertices(complex, perm);
        autEdge := __SIMPLICIAL_RestrictToEdges(complex, perm );
        autFace := __SIMPLICIAL_RestrictToFaces(complex, perm);

        return [autVert, autEdge, autFace];
    end
);

if IsPackageMarkedForLoading("NautyTracesInterface", ">=0") then

InstallMethod( AutomorphismGroupOnVertices, "for a polygonal complex",
    [IsTwistedPolygonalComplex],
    function(complex)
        local aut, grp, gens, g;

        aut := AutomorphismGroup(complex);
        gens := [];
        for g in GeneratorsOfGroup(aut) do
            Add( gens, __SIMPLICIAL_RestrictToVertices(complex, g) );
        od;

        return Group( gens );
    end
);
InstallMethod( AutomorphismGroupOnEdges, "for a polygonal complex",
    [IsTwistedPolygonalComplex],
    function(complex)
        local aut, grp, gens, g;

        aut := AutomorphismGroup(complex);
        gens := [];
        for g in GeneratorsOfGroup(aut) do
            Add( gens, __SIMPLICIAL_RestrictToEdges(complex, g) );
        od;

        return Group( gens );
    end
);
InstallMethod( AutomorphismGroupOnFaces, "for a polygonal complex",
    [IsTwistedPolygonalComplex],
    function(complex)
        local aut, grp, gens, g;

        aut := AutomorphismGroup(complex);
        gens := [];
        for g in GeneratorsOfGroup(aut) do
            Add( gens, __SIMPLICIAL_RestrictToFaces(complex, g) );
        od;

        return Group( gens );
    end
);

fi;


InstallMethod( IsAutomorphismDefinedByVertices, "for a polygonal complex",
    [IsTwistedPolygonalComplex],
    function(complex)
        return Length( Set(VerticesOfEdges(complex)) ) = NumberOfEdges(complex) 
            and Length( Set(VerticesOfFaces(complex)) ) = NumberOfFaces(complex);
    end
);
InstallMethod( IsAutomorphismDefinedByEdges, "for a polygonal complex",
    [IsTwistedPolygonalComplex],
    function(complex)
        return Length( Set(EdgesOfVertices(complex)) ) = NumberOfVertices(complex) 
            and Length( Set(EdgesOfFaces(complex)) ) = NumberOfFaces(complex);
    end
);
InstallMethod( IsAutomorphismDefinedByFaces, "for a polygonal complex",
    [IsTwistedPolygonalComplex],
    function(complex)
        return Length( Set(FacesOfEdges(complex)) ) = NumberOfEdges(complex) 
            and Length( Set(FacesOfVertices(complex)) ) = NumberOfVertices(complex);
    end
);


InstallMethod( OnVertexEdgePaths, 
    "for a vertex-edge-path on a polygonal complex and an automorphism",
    [IsVertexEdgePath , IsPerm],
    function( vePath, aut )
        local surf, list, display, verts, edges, i;

        surf := AssociatedPolygonalComplex(vePath);
        display := DisplayAsAutomorphism(surf, aut);
        if display = fail then
            return fail;
        fi;

        list := [];
        verts := VerticesAsList(vePath);
        edges := EdgesAsList(vePath);
        for i in [1..Length(verts)] do
            list[2*i-1] := verts[i]^display[1];
        od;
        for i in [1..Length(edges)] do
            list[2*i] := edges[i]^display[2];
        od;

        return VertexEdgePathNC(surf, list);
    end
);


InstallMethod( OnEdgeFacePaths, 
    "for an edge-face-path on a polygonal complex and an automorphism",
    [IsEdgeFacePath , IsPerm],
    function( efPath, aut )
        local surf, list, display, faces, edges, i;

        surf := AssociatedPolygonalComplex(efPath);
        display := DisplayAsAutomorphism(surf, aut);
        if display = fail then
            return fail;
        fi;

        list := [];
        edges := EdgesAsList(efPath);
        faces := FacesAsList(efPath);
        for i in [1..Length(edges)] do
            list[2*i-1] := edges[i]^display[2];
        od;
        for i in [1..Length(faces)] do
            list[2*i] := faces[i]^display[3];
        od;

        return EdgeFacePathNC(surf, list);
    end
);

#######################################
##
##      All Surfaces Of A Graph
##
if IsPackageMarkedForLoading( "Digraphs", ">=1.9.0" ) then
BindGlobal("__SIMPLICIAL_EdgesFromCycle",
        function(digraph,cycle)

        local edgesOfCycle, i, edge;

        edgesOfCycle:=[];
        for i in [1..Length(cycle)] do
		if i<Length(cycle) then
			edge:=[cycle[i],cycle[i+1]];
		else
			edge:=[cycle[i],cycle[1]];
		fi;
		Sort(edge);
		Add(edgesOfCycle,Reversed(edge));
	od;

       	return edgesOfCycle;

        end
);

BindGlobal("__SIMPLICIAL_IsNonSeparating",
        function(digraph,cycle)

        local digraphRemoved;

        if not IsSymmetricDigraph(digraph) then
                return false;
        fi;

        digraphRemoved:=DigraphRemoveVertices(digraph,cycle);
        if IsConnectedDigraph(digraphRemoved) then
                return true;
        else
                return false;
        fi;

        end
);

InstallOtherMethod(AllSimplicialSurfacesOfDigraph,"for a digraph",
	[IsDigraph],
	function(digraph)
		return AllSimplicialSurfacesOfDigraph(digraph,false);
	end
);

InstallMethod(AllSimplicialSurfacesOfDigraph,"for a digraph and a Boolean",
	[IsDigraph,IsBool],
	function(digraph,vertexFaithful)
		
		local allCycles,edgesOfGraph, faces,edgesOfCycles,CyclesOfEdges,cyclesOfEdges,FindSurface,FindCycleComb,
		cycle,cyclePair,IsPartOf,possibleCyclesPairs,commonEdges,Possible,e;

		if IsMultiDigraph(digraph) or DigraphHasLoops(digraph) or not IsSymmetricDigraph(digraph) or not IsConnectedDigraph(digraph) then
            		Error("SimplicialSurfaceOfDigraph: Given digraph has to be simple, symmetric and connected");
        	fi;
		if vertexFaithful then
			allCycles:=DigraphAllChordlessCycles(digraph);
			allCycles:=Filtered(allCycles,c->__SIMPLICIAL_IsNonSeparating(digraph,c));
		else
			allCycles:=DigraphAllUndirectedSimpleCircuits(digraph);
		fi;

		edgesOfGraph:=Filtered(DigraphEdges(digraph),e->not IsSortedList(e));

		edgesOfCycles:=[];
		for cycle in [1..Length(allCycles)] do;
			edgesOfCycles[cycle]:=List(__SIMPLICIAL_EdgesFromCycle(digraph,allCycles[cycle]),e->Position(edgesOfGraph,e));
		od;

		possibleCyclesPairs:=[];
		for e in [1..Length(edgesOfGraph)] do
			possibleCyclesPairs[e]:=[];
		od;

		for cyclePair in IteratorOfCombinations([1..Length(allCycles)],2) do
			commonEdges:=Intersection(edgesOfCycles[cyclePair[1]],edgesOfCycles[cyclePair[2]]);
			if Length(commonEdges)=1 and vertexFaithful then
				Add(possibleCyclesPairs[commonEdges[1]],cyclePair);
			elif not vertexFaithful then
				for e in commonEdges do
					Add(possibleCyclesPairs[e],cyclePair);
				od;
			fi;
		od;

		faces:=[];

		# The function returns a list that stores a Boolean list for each edge. 
		# An entry in the list is true if the edge is included in this cycle.
		CyclesOfEdges:=function()
			local cyclesOfEdges,e,cyclesOfEdge,cycle;
			cyclesOfEdges:=[];

			for e in [1..Length(edgesOfGraph)] do
				cyclesOfEdge:=BlistList([1..Length(allCycles)],[]);
				for cycle in [1..Length(allCycles)] do
					if e in edgesOfCycles[cycle] then
						cyclesOfEdge[cycle]:=true;
					fi;
				od;
				cyclesOfEdges[e]:=cyclesOfEdge;
			od;
			
			return cyclesOfEdges;
		end;;

		cyclesOfEdges:=CyclesOfEdges();;
		
		# The function checks whether the given cycle has at most one common edge with one element of cycles.
		Possible:=function(cycle,cycles)
			local c;
			for c in cycles do
				if Length(Intersection(edgesOfCycles[cycle],edgesOfCycles[c]))>1 then	
					return false;
				fi; 
			od;
			return true;
		end;;

		IsPartOf:=function(face,faces)
			local f;
			for f in faces do
				if IsIsomorphic(f,face) then
					return true;
				fi;
			od;
			return false;
		end;;

		FindSurface:=function(graph)
			local smallCy, cycle,cyclesOfFace,usedEdges,edgesOfCycle,c,edge,cyclesToUse; 
			
			# if we search vertex-faithful simplicial surfaces all cycles of length three and four have to be part of the resulting cycle combination
			if vertexFaithful and IsIsomorphicDigraph(graph, CompleteDigraph(4)) then
				smallCy:=Filtered(allCycles, c->Length(c)<4);
				smallCy:=BlistList([1..Length(allCycles)],smallCy);
			elif vertexFaithful then
				smallCy:=Filtered(allCycles, c->Length(c)<5);
				smallCy:=BlistList([1..Length(allCycles)],smallCy);
			fi;
			
			for cycle in [1..Length(allCycles)] do
				
				cyclesOfFace:=BlistList([1..Length(allCycles)],[cycle]);
				
				if vertexFaithful then
					cyclesOfFace:=UnionBlist(cyclesOfFace, smallCy);
				fi;
				
				usedEdges:=ListWithIdenticalEntries(Length(edgesOfGraph),0);
				
				edgesOfCycle:=[];
				for c in ListBlist([1..Length(allCycles)],cyclesOfFace) do
					edgesOfCycle:=Concatenation(edgesOfCycle,edgesOfCycles[c]);
				od;

				for edge in edgesOfCycle do
					usedEdges[edge]:=usedEdges[edge]+1;
				od;

                		if ForAll(usedEdges,i->i<3) then
					cyclesToUse:=BlistList([1..Length(allCycles)],[cycle+1..Length(allCycles)]);
                   	 		cyclesToUse:=DifferenceBlist(cyclesToUse,cyclesOfFace);
                    
                   			FindCycleComb(cyclesOfFace,usedEdges,1,graph,cyclesToUse);
                		fi;
			od;
		end;;

		# This is a recursive function that searches an admissible cycle combination.  
		# usedEdges stores how often each edge is used.
		# We assume that usedEdges is permissible, that mean each entry is at most two and the cycles overlap at most in one edge 
		# if we search vertex-faithful surfaces.
		# vertexCycleComb is a Boolean list which stores all cycles we used so far.
		# k is the position of the edge that we want to consider where all previous edges are already used twice. We start with the first edge.
		# CyclesToUse is a Boolean list that stores all the cycles that we are currently allowed to use.
		# A cycle must not be used if it contains an edge that has already been used twice.
		FindCycleComb:=function(vertexCycleComb,usedEdges,k,graph,cyclesToUse)
			local admissible, cycleRem, face,umbrellaDesk,kcycle,permissible,cycle,j,e,newUsedEdges,newVertexCycleComb,edgesOfCycle,newCyclesToUse,cy;
		
			if ForAll(usedEdges,i->i=2) then
                		admissible:=true;
                        if vertexFaithful then
                            for cycle in ListBlist([1..Length(vertexCycleComb)],vertexCycleComb) do
                                    cycleRem:=ShallowCopy(vertexCycleComb);
                                    cycleRem[cycle]:=false;
                                    if not Possible(cycle, ListBlist([1..Length(vertexCycleComb)],cycleRem)) then
                                        admissible:=false;
                                    fi;
                            od;
                        fi;

                		if admissible then
                    			umbrellaDesk:=[];

                    			for cycle in ListBlist([1..Length(vertexCycleComb)],vertexCycleComb) do
                        			Add(umbrellaDesk,CycleFromList(allCycles[cycle]));
                    			od;
                
                    			face:=SimplicialSurfaceByUmbrellaDescriptor(umbrellaDesk);
                    			if not IsPartOf(face,faces) then
                        			Add(faces,face);
                    			fi;
                		fi;
			else
				if usedEdges[k]=1 and SizeBlist(cyclesToUse)>0 then
				
					kcycle:=IntersectionBlist(cyclesOfEdges[k],cyclesToUse);

					# Checks which cycle we can add to our combination such that k is contained twice and the new combination is permissible.
					for j in ListBlist([1..Length(kcycle)],kcycle) do
							
						if not vertexFaithful or Possible(j,ListBlist([1..Length(allCycles)],vertexCycleComb))then
							
							# permissible stores if the current vertexCycleComb together with the new cycle is admissible. 
							permissible:=true;

							edgesOfCycle:=edgesOfCycles[j];
								
							for e in edgesOfCycle do
								if usedEdges[e]>=2 then
									permissible:=false;
								fi;
							od;
								
							if permissible then

								newUsedEdges:=ShallowCopy(usedEdges);
								for e in edgesOfCycle do
									newUsedEdges[e]:=usedEdges[e]+1;
								od;

								newVertexCycleComb:=ShallowCopy(vertexCycleComb);
								newVertexCycleComb[j]:=true;

								newCyclesToUse:=DifferenceBlist(cyclesToUse,kcycle);
			
								for e in edgesOfCycle do
									if newUsedEdges[e]=2 and e>k then
										newCyclesToUse:=DifferenceBlist(newCyclesToUse,cyclesOfEdges[e]);
									fi;
								od;	
								FindCycleComb(newVertexCycleComb,newUsedEdges,k+1,graph,newCyclesToUse);
							fi;
						fi;
					od;
				elif usedEdges[k]=0 and SizeBlist(cyclesToUse)>0 then
						
					# Checks which cycle pair of k can be added to our cycle combination
					for j in possibleCyclesPairs[k] do
						
						if cyclesToUse[j[1]] and cyclesToUse[j[2]] and (not vertexFaithful or Possible(j[1],
							ListBlist([1..Length(allCycles)],vertexCycleComb)) and Possible(j[2],ListBlist([1..Length(allCycles)],
							vertexCycleComb))) then
							edgesOfCycle:=Union(edgesOfCycles[j[1]],edgesOfCycles[j[2]]);						

							# permissible stores if the current vertexCycleComb together with the new cycle is admissible. 
							permissible:=true;
								
							for e in edgesOfCycle do
								if usedEdges[e]>=2 then
									permissible:=false;
								fi;
							od;

							if not vertexFaithful then
								for e in Intersection(edgesOfCycles[j[1]],edgesOfCycles[j[2]]) do
									if usedEdges[e]>=1 then
										permissible:=false;
									fi;
								od;
							fi;

							if permissible then 
							
								newUsedEdges:=ShallowCopy(usedEdges);
								for e in edgesOfCycle do
									newUsedEdges[e]:=newUsedEdges[e]+1;
								od;
									
								if vertexFaithful then
									newUsedEdges[k]:=newUsedEdges[k]+1;
								else
									for e in Intersection(edgesOfCycles[j[1]],edgesOfCycles[j[2]]) do
										newUsedEdges[e]:=newUsedEdges[e]+1;
									od;
								fi;
								
								newVertexCycleComb:=ShallowCopy(vertexCycleComb);
								newVertexCycleComb[j[1]]:=true;
								newVertexCycleComb[j[2]]:=true;

								kcycle:=IntersectionBlist(cyclesOfEdges[k],cyclesToUse);
								newCyclesToUse:=DifferenceBlist(cyclesToUse,kcycle);

								for e in edgesOfCycle do
									if newUsedEdges[e]=2 and e>k then
										newCyclesToUse:=DifferenceBlist(newCyclesToUse,cyclesOfEdges[e]);
									fi;
								od;	
								FindCycleComb(newVertexCycleComb,newUsedEdges,k+1,graph,newCyclesToUse);
							fi;
						fi;
					od;
				elif usedEdges[k]=2 then
					FindCycleComb(vertexCycleComb,usedEdges,k+1,graph,cyclesToUse);
				fi;
			fi;
		end;;

		FindSurface(digraph);

		return faces;
		
		end
);
fi;<|MERGE_RESOLUTION|>--- conflicted
+++ resolved
@@ -79,7 +79,6 @@
         fi;
     od;
 
-<<<<<<< HEAD
     return [DigraphSymmetricClosure(DigraphByEdges(data[1])), newColours];
     end
 );
@@ -125,62 +124,6 @@
     return InducedSubdigraph( graph,Faces(complex) );
 end
 );
-=======
-    if SIMPLICIAL_ENABLE_SURFACE_REDISPATCH then
-        RedispatchOnCondition( IncidenceDigraphsGraph, true, [IsTwistedPolygonalComplex], [IsPolygonalComplex], 0 );
-    fi;
-
-    InstallMethod( EdgeDigraphsGraph, "for a polygonal complex",
-        [IsPolygonalComplex],
-        function(complex)
-            local arcs, diedges, i, graph;
-		
-	    arcs := [];
-	    diedges := Compacted(VerticesOfEdges(complex));
-	    for i in [1..Length(diedges)] do
-		arcs[2*i-1] := diedges[i];
-		arcs[2*i] := Reversed(diedges[i]);
-	    od;
-            # Digraphs can only create graphs with vertices [1..n]
-            # Therefore we have to take a subgraph of this graph
-            graph := DigraphByEdges( arcs );
-            return InducedSubdigraph( graph, 
-                VerticesAttributeOfComplex(complex) );
-        end
-    );
-
-    if SIMPLICIAL_ENABLE_SURFACE_REDISPATCH then
-        RedispatchOnCondition( EdgeDigraphsGraph, true, [IsTwistedPolygonalComplex], [IsPolygonalComplex], 0 );
-    fi;
-
-    InstallMethod(FaceDigraphsGraph, "for a polygonal complex",[IsPolygonalComplex],
-	function(complex)
-		local i, diedges, arcs, loops, graph;
-		
-		arcs := [];
-		diedges := Filtered( FacesOfEdges(complex), i->Length(i)=2);
-		for i in [1..Length(diedges)] do
-			arcs[2*i-1] := diedges[i];
-			arcs[2*i] := Reversed(diedges[i]);
-		od;
-		
-		loops:=Filtered( FacesOfEdges(complex), i->Length(i)=1);
-		for i in [1..Length(loops)] do
-			Add(arcs,[loops[i][1],loops[i][1]]);
-		od;
-		
-		# Digraphs can only create graphs with vertices [1..n]
-		# Therefore we have to take a subgraph of this graph
-		graph:=DigraphByEdges(arcs);
-		return InducedSubdigraph( graph,Faces(complex) );
-	end
-    );
-
-    if SIMPLICIAL_ENABLE_SURFACE_REDISPATCH then
-        RedispatchOnCondition( FaceDigraphsGraph, true, [IsTwistedPolygonalComplex], [IsPolygonalComplex], 0 );
-    fi;
-fi;
->>>>>>> c0fbe304
 ##
 ##      End Digraphs
 ##
@@ -369,28 +312,6 @@
 ##      Isomorphism test and automorphism group
 ##
 
-<<<<<<< HEAD
-=======
-## The order of installation describes which of these functions is
-## preferred - the last one has highest priority.
-InstallMethod( IsIsomorphic, "for two twisted polygonal complexes",
-    [IsTwistedPolygonalComplex, IsTwistedPolygonalComplex],
-    function(complex1, complex2)
-        Error("IsIsomorphic: The package NautyTracesInterface has to be available.");
-    end
-);
-InstallOtherMethod( IsIsomorphic, "for two polygonal complexes",
-    [IsPolygonalComplex, IsPolygonalComplex],
-    function(complex1, complex2)
-        Error("IsIsomorphic for polygonal complexes: One of the packages NautyTracesInterface or GRAPE have to be available.");
-    end
-);
-    
-RedispatchOnCondition( IsIsomorphic, true, 
-    [IsTwistedPolygonalComplex, IsTwistedPolygonalComplex],
-    [IsPolygonalComplex, IsPolygonalComplex], 0);
-
->>>>>>> c0fbe304
 InstallMethod( AutomorphismGroup, "for a twisted polygonal complex", 
     [IsTwistedPolygonalComplex],
     function(complex)
