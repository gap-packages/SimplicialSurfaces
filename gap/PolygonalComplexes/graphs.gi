--- conflicted
+++ resolved
@@ -192,10 +192,7 @@
                 od;
             od;
             Append(vertexList, Faces(complex) + maxVertex + maxEdge);
- 
-            if IsSimplicialSurface(complex) then return
-                NautyColoredGraph(edgeList, colourList);
-            fi;
+
             return NautyColoredGraphWithNodeLabels( edgeList, colourList, vertexList );
         end
     );
@@ -321,25 +318,13 @@
         "for two twisted polygonal complexes", 
         [IsTwistedPolygonalComplex, IsTwistedPolygonalComplex],5,
         function(complex1, complex2)
-<<<<<<< HEAD
-	    if IsSimplicialSurface(complex1) and IsSimplicialSurface(complex2) and CounterOfButterflies(complex1)<>CounterOfButterflies(complex2) then
-                
-		return false;
-=======
-       
-	    if IsSimplicialSurface(complex1) and IsSimplicialSurface(complex2)  then
-                if CounterOfButterflies(complex1)<>CounterOfButterflies(complex2) then
-                    return false;
-                fi;
-                return IsomorphismGraphs( 
-                    IncidenceNautyGraph(complex1),
-                    IncidenceNautyGraph(complex2)) <> fail;
->>>>>>> d2f5ab0b
-            fi;
-
-            return IsomorphismGraphs( 
-                ChamberAdjacencyGraph(complex1),
-                ChamberAdjacencyGraph(complex2)) <> fail;
+        if IsSimplicialSurface(complex1) and IsSimplicialSurface(complex2) and CounterOfButterflies(complex1)<>CounterOfButterflies(complex2) then
+              return false;
+        fi;
+
+        return IsomorphismGraphs( 
+            ChamberAdjacencyGraph(complex1),
+            ChamberAdjacencyGraph(complex2)) <> fail;
         end
     );
 
