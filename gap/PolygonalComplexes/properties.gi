--- conflicted
+++ resolved
@@ -243,13 +243,8 @@
 );
 
 
-<<<<<<< HEAD
-InstallMethod( UmbrellaCounter, "for a simplicial surface",
+InstallMethod( UmbrellaCounter, "for a closed simplicial surface",
     [IsSimplicialSurface and IsClosedSurface],
-=======
-InstallMethod( UmbrellaCounter, "for a closed simplicial surface",
-    [IsSimplicialSurface],
->>>>>>> 27766d88
     function(surface)
 	local n,counter,v,temp,orb,tup,G,perm,OrbitOnList,tempcounter,
 	verticesOfUmb,edgesOfUmb,facdegOfVert,temp1,EquivalentLists,
