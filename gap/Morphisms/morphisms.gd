--- conflicted
+++ resolved
@@ -1,1377 +1,1374 @@
-#############################################################################
-##
-##  SimplicialSurface package
-##
-##  Copyright 2012-2019
-##    Markus Baumeister, RWTH Aachen University
-##    Alice Niemeyer, RWTH Aachen University 
-##
-## Licensed under the GPL 3 or later.
-##
-#############################################################################
-
-#! @Chapter Homomorphisms
-#! @ChapterLabel Morphisms
-#!
-#! This chapter is concerned with morphisms between different polygonal
-#! complexes (morphisms between twisted polygonal complexes are not implemented
-#! so far).
-#!
-#! A morphism between two polygonal complexes <M>(V_1,E_1,F_1)</M> and
-#! <M>(V_2,E_2,F_2)</M> consists of maps <M>V_1 \to V_2</M>, <M>E_1 \to E_2</M>,
-#! and <M>F_1 \to F_2</M>, such that
-#! * incident elements remain incident
-#! * the two vertices of an edge are mapped to two different vertices
-#! * different vertices/edges of a face are mapped to different vertices/edges
-#!   (for example, a face with six edges cannot be mapped to a face with three edges)
-#!
-#! Since polygonal morphisms are stored as mappings (in the GAP-sense), all
-#! methods available for mappings (in particular those from
-#! section 
-#! <Ref Sect="Properties and Attributes of (General) Mappings" BookName="Reference"/>) 
-#! are available for polygonal
-#! morphisms. In particular, <K>IsInjective</K>, <K>IsSurjective</K>,
-#! <K>IsBijective</K>.
-#! <!-- The reference can be found at doc/ref/mapping.xml within GAP -->
-#!
-#! If the edges and faces of the polygonal complexes are uniquely defined
-#! by their vertices (which can be tested by <K>IsAnomalyFree</K>, compare
-#! <Ref Subsect="IsAnomalyFree"/>), the polygonal morphism can be defined
-#! by the vertex map (the more flexible constructor in 
-#! <Ref Subsect="PolygonalMorphismByLists"/> requires all three maps). 
-#! Consider the following example, in which the face 2 is mapped to the face 2,
-#! and both the faces 3 and 4 are mapped to the face 3:
-#! @ExampleSession
-#! gap> source := PolygonalSurfaceByDownwardIncidence( 
-#! >      [[1,2],[2,3],[3,4],,[1,6],,[2,7],[3,7],[4,7],,,[6,7]],
-#! >      [,[1,7,12,5],[2,7,8],[3,8,9]]);;
-#! gap> range := PolygonalSurfaceByDownwardIncidence(
-#! >      [[1,2],[2,3],,[1,5],[2,5],,[3,6],[3,7],,,[5,6],[6,7]],
-#! >      [[1,4,5],[2,5,11,7],[7,8,12]]);;
-#! @EndExampleSession
-#!  <Alt Only="HTML">
-#! &lt;br>&lt;img src="./images/_Wrapper_Image_PolygonalMorphism_Strip-1.svg"> &lt;/img> &lt;br>
-#! </Alt>
-#! <Alt Only = "LaTeX">
-#! \begin{center}
-#! \includegraphics{images/_Wrapper_Image_PolygonalMorphism_Strip.pdf}
-#! \end{center}
-#! </Alt>
-#! <Alt Only = "Text">
-#! Image omitted in terminal text
-#! </Alt>
-#! @ExampleSession
-#! gap> polMor := PolygonalMorphismByVertexImages(source,range, [5,6,7,6,,2,3]);
-#! <polygonal morphism>
-#! @EndExampleSession
-#! The most important aspect of a morphism is determining images and
-#! preimages of vertices, edges, and faces.
-#! @ExampleSession
-#! gap> ImageOfEdge(polMor, 12);
-#! 2
-#! gap> ImageOfFace(polMor, 4);
-#! 3
-#! gap> PreImagesOfEdge(polMor, 12);
-#! [ 2, 3 ]
-#! gap> PreImagesOfFace(polMor, 1);
-#! [  ]
-#! @EndExampleSession
-#! 
-
-#idea: polygonal morphisms are maps between sets: vertices+edges+faces, where edges
-# are shifted by MaxVertex and faces are shifted by MaxVertex+MaxEdge
-DeclareCategory("IsGeneralPolygonalMorphism", IsNonSPGeneralMapping);
-DeclareSynonym("IsPolygonalMorphism", IsGeneralPolygonalMorphism and IsTotal and IsSingleValued);
-# TODO are the names good? Or should we be more specific, e.g. IsPolygonalComplexMorphism, IsPolygonalSurfaceMorphism?
-
-
-
-
-#! @Section Construction of Morphisms
-#! @SectionLabel Morphisms_Construction
-#!
-#! In this section, we give several different ways to construct morphisms
-#! from scratch.
-
-#! @BeginGroup PolygonalMorphismByLists
-#! @Description
-#! Construct a polygonal morphism by three lists. The necessary arguments
-#! are
-#! * <A>sourceComplex</A>: The polygonal complex that become the source
-#!   of the polygonal morphism.
-#! * <A>rangeComplex</A>: The polygonal complex that becomes the range
-#!   of the polygonal morphism.
-#! * <A>vertexMap</A>: A list, such that for each vertex <A>v</A> in
-#!   <A>sourceComplex</A>, the element <A>vertexMap[v]</A> is a vertex
-#!   in <A>rangeComplex</A>, representing the image under the polygonal
-#!   morphism.
-#! * <A>edgeMap</A>: A list, such that for each edge <A>e</A> in
-#!   <A>sourceComplex</A>, the element <A>edgeMap[v]</A> is an edge
-#!   in <A>rangeComplex</A>, representing the image under the polygonal
-#!   morphism.
-#! * <A>faceMap</A>: A list, such that for each face <A>f</A> in
-#!   <A>sourceComplex</A>, the element <A>faceMap[v]</A> is a face
-#!   in <A>rangeComplex</A>, representing the image under the polygonal
-#!   morphism.
-#!
-#! As an illustration we define a polygonal morphisms from a 6-umbrella
-#! to a 3--umbrella.
- 
-#!  <Alt Only="HTML">
-#! &lt;br>&lt;img src='./images/_Wrapper_morphisms-1-1.svg'> &lt;/img> &lt;br>
-#! </Alt>
-#! <Alt Only = "LaTeX">
-#! \begin{center}
-#! \includegraphics{images/_Wrapper_morphisms-1.pdf}
-#! \end{center}
-#! </Alt>
-#! <Alt Only = "Text">
-#! Image omitted in terminal text
-            #! </Alt>
-#! @BeginExampleSession
-#! gap> six := SimplicialSurfaceByDownwardIncidence(
-#! >     [[1,2],[2,3],[3,4],[4,5],[5,6],[6,1],,[1,8],[2,8],[3,8],[4,8],[5,8],[6,8]],
-#! >     [[1,8,9],[2,9,10],[3,10,11],[4,11,12],[5,12,13],[6,13,8]]);;
-#! gap> three := SimplicialSurfaceByDownwardIncidence(
-#! >     [[1,2],[2,3],[3,1],,[1,5],[2,5],[3,5]], [[1,5,6],[2,6,7],[3,7,5]]);;
-#! gap> vertexMap := [1,2,3,1,2,3,,5];
-#! [ 1, 2, 3, 1, 2, 3,, 5 ]
-#! gap> edgeMap := [1,2,3,1,2,3,,5,6,7,5,6,7];
-#! [ 1, 2, 3, 1, 2, 3,, 5, 6, 7, 5, 6, 7 ]
-#! gap> faceMap := [1,2,3,1,2,3];
-#! [ 1, 2, 3, 1, 2, 3 ]
-#! gap> polMor := PolygonalMorphismByLists(six, three, 
-#! >                        vertexMap, edgeMap, faceMap);;
-#! gap> SourceComplex(polMor) = six;
-#! true
-#! gap> RangeComplex(polMor) = three;
-#! true
-#! gap> VertexMapAsImageList(polMor) = vertexMap;
-#! true
-#! gap> EdgeMapAsImageList(polMor) = edgeMap;
-#! true
-#! gap> FaceMapAsImageList(polMor) = faceMap;
-#! true
-#! @EndExampleSession
-#!
-#! The NC-version does not check whether:
-#! * The individual argument lists map every vertex/edge/face of
-#!   <A>sourceComplex</A> to a vertex/edge/face of <A>rangeComplex</A>.
-#! * The incidence structure is preserved by the mapping.
-#! * The vertices incident to an edge are mappped to different vertices.
-#! * A polygon is mapped to a polygon with the same number of sides.
-#! * The edges incident to a face are mapped to different edges.
-#! * The vertices incident to a face are mapped to different vertices.
-#!
-#! @Returns a polygonal mapping
-#! @Arguments sourceComplex, rangeComplex, vertexMap, edgeMap, faceMap
-DeclareOperation( "PolygonalMorphismByLists", 
-    [IsPolygonalComplex, IsPolygonalComplex, IsList, IsList, IsList] );
-#! @Arguments sourceComplex, rangeComplex, vertexMap, edgeMap, faceMap
-DeclareOperation( "PolygonalMorphismByListsNC", 
-    [IsPolygonalComplex, IsPolygonalComplex, IsList, IsList, IsList] );
-#! @EndGroup
-
-#! @BeginGroup PolygonalMorphismByVertexImages
-#! @Description
-#! Given two vertex-faithful (<Ref Subsect="IsAnomalyFree"/>)
-#! polygonal complexes and a map between their
-#! vertices, construct a polygonal morphism extending the vertex map.
-#! The arguments are:
-#! * <A>sourceComplex</A>: The vertex-faithful 
-#!   polygonal complex that become the source
-#!   of the polygonal morphism.
-#! * <A>rangeComplex</A>: The vertex-faithful 
-#!   polygonal complex that becomes the range
-#!   of the polygonal morphism.
-#! * <A>vertexMap</A>: A list, such that for each vertex <A>v</A> in
-#!   <A>sourceComplex</A>, the element <A>vertexMap[v]</A> is a vertex
-#!   in <A>rangeComplex</A>, representing the image under the polygonal
-#!   morphism.
-#!
-#! As an illustration we define a polygonal morphisms from a 6-umbrella
-#! to a 3--umbrella.
- 
-#!  <Alt Only="HTML">
-#! &lt;br>&lt;img src='./images/_Wrapper_morphisms-2-1.svg'> &lt;/img> &lt;br>
-#! </Alt>
-#! <Alt Only = "LaTeX">
-#! \begin{center}
-#! \includegraphics{images/_Wrapper_morphisms-2.pdf}
-#! \end{center}
-#! </Alt>
-#! <Alt Only = "Text">
-#! Image omitted in terminal text
-            #! </Alt>
-#! @BeginExampleSession
-#! gap> six := SimplicialSurfaceByDownwardIncidence(
-#! >     [[1,2],[2,3],[3,4],[4,5],[5,6],[6,1],,[1,8],[2,8],[3,8],[4,8],[5,8],[6,8]],
-#! >     [[1,8,9],[2,9,10],[3,10,11],[4,11,12],[5,12,13],[6,13,8]]);;
-#! gap> three := SimplicialSurfaceByDownwardIncidence(
-#! >     [[1,2],[2,3],[3,1],,[1,5],[2,5],[3,5]], [[1,5,6],[2,6,7],[3,7,5]]);;
-#! gap> vertexMap := [1,2,3,1,2,3,,5];
-#! [ 1, 2, 3, 1, 2, 3,, 5 ]
-#! gap> polMor := PolygonalMorphismByVertexImages(six, three, vertexMap);;
-#! gap> SourceComplex(polMor) = six;
-#! true
-#! gap> RangeComplex(polMor) = three;
-#! true
-#! gap> VertexMapAsImageList(polMor) = vertexMap;
-#! true
-#! gap> EdgeMapAsImageList(polMor);
-#! [ 1, 2, 3, 1, 2, 3,, 5, 6, 7, 5, 6, 7 ]
-#! gap> FaceMapAsImageList(polMor);
-#! [ 1, 2, 3, 1, 2, 3 ]
-#! @EndExampleSession
-#!
-#! The NC-version does not check whether:
-#! * The list <A>vertexMap</A> maps every vertex of
-#!   <A>sourceComplex</A> to a vertex of <A>rangeComplex</A>.
-#! * The incidence structure is preserved by the mapping.
-#! * The vertices incident to an edge are mappped to different vertices.
-#! * A polygon is mapped to a polygon with the same number of sides.
-#! * The vertices incident to a face are mapped to different vertices.
-#!
-#! @Returns a polygonal mapping
-#! @Arguments sourceComplex, rangeComplex, vertexMap
-DeclareOperation( "PolygonalMorphismByVertexImages", 
-    [IsPolygonalComplex and IsAnomalyFree, IsPolygonalComplex and IsAnomalyFree, IsList] );
-#! @Arguments sourceComplex, rangeComplex, vertexMap
-DeclareOperation( "PolygonalMorphismByVertexImagesNC", 
-    [IsPolygonalComplex and IsAnomalyFree, IsPolygonalComplex and IsAnomalyFree, IsList] );
-#! @EndGroup
-
-
-
-#! @Description
-#! Given a polygonal complex, return the polygonal morphism that
-#! sends this complex to itself (the identity morphism).
-#!
-#! As an example, consider the tetrahedron:
- 
-#!  <Alt Only="HTML">
-#! &lt;br>&lt;img src='./images/_Wrapper_morphisms-3-1.svg'> &lt;/img> &lt;br>
-#! </Alt>
-#! <Alt Only = "LaTeX">
-#! \begin{center}
-#! \includegraphics{images/_Wrapper_morphisms-3.pdf}
-#! \end{center}
-#! </Alt>
-#! <Alt Only = "Text">
-#! Image omitted in terminal text
-            #! </Alt>
-#! @BeginExampleSession
-#! gap> tetra := Tetrahedron();;
-#! gap> id := PolygonalIdentityMorphism(tetra);;
-#! gap> SourceComplex(id) = tetra;
-#! true
-#! gap> RangeComplex(id) = tetra;
-#! true
-#! gap> VertexMapAsImageList(id);
-#! [ 1, 2, 3, 4 ]
-#! gap> EdgeMapAsImageList(id);
-#! [ 1, 2, 3, 4, 5, 6 ]
-#! gap> FaceMapAsImageList(id);
-#! [ 1, 2, 3, 4 ]
-#! @EndExampleSession
-#!
-#! @Returns a polygonal mapping
-#! @Arguments complex
-DeclareOperation( "PolygonalIdentityMorphism", [IsPolygonalComplex] );
-
-
-#! <ManSection Label="CompositionMapping">
-#!   <Oper Name="CompositionMapping" Arg="mapLast, mapSecondToLast, ..." 
-#!      Label="for IsPolygonalMorphism, IsPolygonalMorphism, ..."
-#!      Comm="Construct the composite map from the given polygonal morphisms"/>
-#!   <Oper Name="CompositionMapping2" Arg="map2, map1" 
-#!      Label="for two polygonal morphisms"
-#!      Comm="Construct the composite map from the given polygonal morphisms"/>
-#!   <Returns>A polygonal morphism</Returns>
-#!   <Description>
-#!     Compose several polygonal morphisms. The method
-#!     <K>CompositionMapping2</K> returns the polygonal morphisms that
-#!     is obtained by first applying <A>map1</A> and then applying
-#!     <A>map2</A>.
-#!
-#!     The method <K>CompositionMapping</K> can compose an arbitrary number
-#!     of polygonal morphisms. Note that the first argument is the last map
-#!     used in the composition. In
-#!     addition, it also respects <K>IsInjective</K> and <K>IsSurjective</K>,
-#!     if applicable.
-#!
-#!     If the range of the <M>i</M>-th map is not equal to the source of the 
-#!     <M>(i+1)</M>th
-#!     map, an error is raised.
-#!
-#!     We use a map from a six-umbrella to a three-umbrella as illustration.
- 
-#!  <Alt Only="HTML">
-#! &lt;br>&lt;img src='./images/_Wrapper_morphisms-1-1.svg'> &lt;/img> &lt;br>
-#! </Alt>
-#! <Alt Only = "LaTeX">
-#! \begin{center}
-#! \includegraphics{images/_Wrapper_morphisms-1.pdf}
-#! \end{center}
-#! </Alt>
-#! <Alt Only = "Text">
-#! Image omitted in terminal text
-            #! </Alt>
-#! @ExampleSession
-#! gap> six := SimplicialSurfaceByDownwardIncidence(
-#! >     [[1,2],[2,3],[3,4],[4,5],[5,6],[6,1],,[1,8],[2,8],[3,8],[4,8],[5,8],[6,8]],
-#! >     [[1,8,9],[2,9,10],[3,10,11],[4,11,12],[5,12,13],[6,13,8]]);;
-#! gap> three := SimplicialSurfaceByDownwardIncidence(
-#! >     [[1,2],[2,3],[3,1],,[1,5],[2,5],[3,5]], [[1,5,6],[2,6,7],[3,7,5]]);;
-#! gap> mor_6_to_6 := PolygonalIdentityMorphism(six);;
-#! gap> mor_3_to_3 := PolygonalMorphismByLists(three, three,
-#! >       [2,3,1,,5], [2,3,1,,6,7,5], [2,3,1]);;
-#! gap> mor_6_to_3 := PolygonalMorphismByLists(six, three, 
-#! >    [1,2,3,1,2,3,,5], [1,2,3,1,2,3,,5,6,7,5,6,7], [1,2,3,1,2,3]);;
-#! gap> comp := CompositionMapping2(mor_3_to_3, mor_6_to_3);;
-#! gap> VertexMapAsImageList(comp);
-#! [ 2, 3, 1, 2, 3, 1,, 5 ]
-#! gap> EdgeMapAsImageList(comp);
-#! [ 2, 3, 1, 2, 3, 1,, 6, 7, 5, 6, 7, 5 ]
-#! gap> FaceMapAsImageList(comp);
-#! [ 2, 3, 1, 2, 3, 1 ]
-#! gap> CompositionMapping2(mor_6_to_3, mor_6_to_6) = mor_6_to_3;
-#! true
-#! gap> CompositionMapping(mor_3_to_3, mor_6_to_3, mor_6_to_6) = comp;
-#! true
-#! @EndExampleSession
-#!
-#!   </Description>
-#! </ManSection>
-
-
-
-#! <ManSection Label="InversePolygonalMorphism">
-#!   <Attr Name="InversePolygonalMorphism" Arg="isoMor" 
-#!      Label="for IsPolygonalMorphism and IsBijective"
-#!      Comm="Construct the inverse polygonal morphism from a bijective polygonal morphism"/>
-#!   <Oper Name="Inverse" Arg="autoMor" 
-#!      Label="for a bijective polygonal morphisms with identical source and range"
-#!      Comm="Construct the inverse polygonal morphism from a bijective polygonal morphism with identical source and range"/>
-#!   <Attr Name="InverseGeneralMapping" Arg="isoMor" 
-#!      Label="for a bijective polygonal morphism"
-#!      Comm="Construct the inverse polygonal morphism from a bijective polygonal morphism"/>
-#!   <Returns>A polygonal morphism</Returns>
-#!   <Description>
-#!     Given a bijective polygonal morphism, one can define its inverse,
-#!     i.e. a polygonal morphism, in which <K>SourceComplex</K>
-#!     (<Ref Subsect="SourceComplex"/>) and <K>RangeComplex</K>
-#!     (<Ref Subsect="RangeComplex"/>) are switched.
-#!     
-#!     Due to the way in which GAP handles inverses and mappings (compare the
-#!     introduction of section 
-#!     <Ref Sect="Arithmetic Operations for General Mapping" BookName="Reference"/>), 
-#!     the different 
-#!     methods perform subtly different tasks:
-#!     * <K>InversePolygonalMorphism</K>(<A>isoMor</A>) 
-#!       constructs the expected inverse
-#!       map, from <K>RangeComplex</K>(<A>isoMor</A>) to
-#!       <K>SourceComplex</K>(<A>isoMor</A>).
-#!     * <K>Inverse</K>(<A>autoMor</A>) <E>only</E> constructs this inverse, if 
-#!       <K>SourceComplex</K>(<A>autoMor</A>) and
-#!       <K>RangeComplex</K>(<A>autoMor</A>) coincide.
-#!     * <K>InverseGeneralMapping</K> does the same
-#!       as <K>InversePolygonalMorphism</K>, but might be subject to future
-#!       change, if inverses are defined for non-bijective morphisms in
-#!       the future.
-#!
-#!     All of the methods throw errors if their requirements are not met.
-#!
-#!     To illustrate, we use a relabelling of a five-umbrella.
-#!      <Alt Only="HTML">
-#! &lt;br>&lt;img src="./images/_Wrapper_Image_PolygonalMorphism_FiveUmbrella-1.svg"> &lt;/img> &lt;br>
-#! </Alt>
-#! <Alt Only = "LaTeX">
-#! \begin{center}
-#! \includegraphics{images/_Wrapper_Image_PolygonalMorphism_FiveUmbrella.pdf}
-#! \end{center}
-#! </Alt>
-#! <Alt Only = "Text">
-#! Image omitted in terminal text
-#! </Alt>
-#! @ExampleSession
-#! gap> left := SimplicialSurfaceByDownwardIncidence( 
-#! >         [[1,2],[1,3],[1,4],[1,5],[1,6],[2,3],[3,4],[4,5],[5,6],[6,2]],
-#! >         [[1,2,6],[2,3,7],[3,4,8],[4,5,9],[1,5,10]]);;
-#! gap> right := SimplicialSurfaceByDownwardIncidence(
-#! >         [,[1,3],[1,4],[1,5],[1,6],[1,7],,[3,4],[4,5],[5,6],[6,7],[3,7]],
-#! >         [,,[2,3,8],[3,4,9],[4,5,10],[5,6,11],[2,6,12]]);;
-#! gap> morph := PolygonalMorphismByLists(left, right,
-#! >     [1,3,4,5,6,7], [2,3,4,5,6,8,9,10,11,12], [3,4,5,6,7]);;
-#! gap> inv := InversePolygonalMorphism(morph);;
-#! gap> SourceComplex(inv) = right;
-#! true
-#! gap> RangeComplex(inv) = left;
-#! true
-#! gap> VertexMapAsImageList(inv);
-#! [ 1,, 2, 3, 4, 5, 6 ]
-#! gap> EdgeMapAsImageList(inv);
-#! [ , 1, 2, 3, 4, 5,, 6, 7, 8, 9, 10 ]
-#! gap> FaceMapAsImageList(inv);
-#! [,, 1, 2, 3, 4, 5 ]
-#! @EndExampleSession
-#!
-#!   </Description>
-#! </ManSection>
-#
-DeclareAttribute( "InversePolygonalMorphism", IsPolygonalMorphism and IsBijective );
-
-
-<<<<<<< HEAD
-=======
-#! <ManSection Label="ButterflyFaithfulMonomorphismIntoSimplicialSurface">
-#!   <Oper Name="ButterflyFaithfulMonomorphismIntoSimplicialSurface" Arg="surf1, surf2" 
-#!      Label="for two simplicial surfaces"
-#!      Comm="Return a butterfly-faithful monomorphism if it exists."/>
-#!   <Returns>A polygonal morphism or <K>fail</K></Returns>
-#!   <Description>
-#!     Given two simplicial surfaces <K>surf1</K> and <K>surf2</K>, return a butterfly-faithful
-#!     monomorphism from <K>surf1</K> to <K>surf2</K> if it exists. Otherwise return <K>fail</K>.
-#!     A homomorphism of simplicial surfaces is called butterfly-faithful if the homomorphism
-#!     when restricted to a butterfly, i.e. restricted to two incident faces of an inner edge,
-#!     becomes a bijection onto another butterfly. In other words, every butterfly of
-#!     <K>surf1</K> is being preserved and does not degenerate in <K>surf2</K>. 
-#!     As an example, consider the 3-half-umbrella and 6-umbrella.
-#! <Alt Only="HTML">
-#! &lt;br>&lt;img src="./images/_Wrapper_Butterfly_Faithful_Monomorphism_Hexagon.svg"> &lt;/img> &lt;br>
-#! </Alt>
-#! <Alt Only = "LaTeX">
-#! \begin{center}
-#! \includegraphics{images/_Wrapper_Butterfly_Faithful_Monomorphism_Hexagon.pdf}
-#! \end{center}
-#! </Alt>
-#! <Alt Only = "Text">
-#! Image omitted in terminal text
-#! </Alt>
-#! @ExampleSession
-#! gap> six := SimplicialSurfaceByDownwardIncidence(
-#! >     [[1,2],[2,3],[3,4],[4,5],[5,6],[6,1],,[1,8],[2,8],[3,8],[4,8],[5,8],[6,8]],
-#! >     [[1,8,9],[2,9,10],[3,10,11],[4,11,12],[5,12,13],[6,13,8]]);;
-#! gap> three := SimplicialSurfaceByDownwardIncidence(
-#! >     [[1,2],[2,3],[3,4],[5,4],[1,5],[2,5],[3,5]], [[1,5,6],[2,6,7],[3,7,4]]);;
-#! gap> mor_3_to_6 := ButterflyFaithfulMonomorphismIntoSimplicialSurface(three, 
-#! >     six);;
-#! gap> VertexMapAsImageList(mor_3_to_6);
-#! [ 1, 2, 3, 4, 8 ]
-#! gap> EdgeMapAsImageList(mor_3_to_6);
-#! [ 1, 2, 3, 11, 8, 9, 10 ]
-#! gap> FaceMapAsImageList(mor_3_to_6);
-#! [ 1, 2, 3 ]
-#! @EndExampleSession
-#!   </Description>
-#! </ManSection>
-#
-DeclareOperation( "ButterflyFaithfulMonomorphismIntoSimplicialSurface", [IsSimplicialSurface, IsSimplicialSurface]);
-
-#! <ManSection Label="AllButterflyFaithfulMonomorphismsIntoSimplicialSurface">
-#!     <Oper Name="AllButterflyFaithfulMonomorphismsIntoSimplicialSurface" Arg="surf1, surf2" 
-#!        Label="for two simplicial surfaces"
-#!        Comm="Return a list of all butterfly-faithful monomorphisms."/>
-#!     <Returns>A list of polygonal morphisms</Returns>
-#!     <Description>
-#!       Given two simplicial surfaces <K>surf1</K> and <K>surf2</K>, return a list of all
-#!       butterfly-faithful monomorphisms from <K>surf1</K> to <K>surf2</K>.
-#!       A homomorphism of simplicial surfaces is called butterfly-faithful if the homomorphism
-#!       when restricted to a butterfly, i.e. restricted to two incident faces of an inner edge,
-#!       becomes a bijection onto another butterfly. In other words, every butterfly of
-#!       <K>surf1</K> is being preserved and does not degenerate in <K>surf2</K>. 
-#!       As an example, consider the 3-half-umbrella and 6-umbrella. We would expect 12
-#!       butterfly-faithful monomorphisms, namely by aligning the 3-half umbrella with 3
-#!       consecutive faces of the 6-umbrella. There are 6 ways to do this and another 6 if
-#!       we flip the 3-half-umbrella first.
-#! <Alt Only="HTML">
-#! &lt;br>&lt;img src="./images/_Wrapper_Butterfly_Faithful_Monomorphism_Hexagon.svg"> &lt;/img> &lt;br>
-#! </Alt>
-#! <Alt Only = "LaTeX">
-#! \begin{center}
-#! \includegraphics{images/_Wrapper_Butterfly_Faithful_Monomorphism_Hexagon.pdf}
-#! \end{center}
-#! </Alt>
-#! <Alt Only = "Text">
-#! Image omitted in terminal text
-#! </Alt>
-#! @ExampleSession
-#! gap> six := SimplicialSurfaceByDownwardIncidence(
-#! >     [[1,2],[2,3],[3,4],[4,5],[5,6],[6,1],,[1,8],[2,8],[3,8],[4,8],[5,8],[6,8]],
-#! >     [[1,8,9],[2,9,10],[3,10,11],[4,11,12],[5,12,13],[6,13,8]]);;
-#! gap> three := SimplicialSurfaceByDownwardIncidence(
-#! >     [[1,2],[2,3],[3,4],[5,4],[1,5],[2,5],[3,5]], [[1,5,6],[2,6,7],[3,7,4]]);;
-#! gap> all_mor_3_to_6 := AllButterflyFaithfulMonomorphismsIntoSimplicialSurface( 
-#! >     three, six);;
-#! gap> Length(all_mor_3_to_6);
-#! 12
-#! @EndExampleSession
-#!     </Description>
-#! </ManSection>
-#
-DeclareOperation( "AllButterflyFaithfulMonomorphismsIntoSimplicialSurface", [IsSimplicialSurface, IsSimplicialSurface]);
-
->>>>>>> 497408d9
-#! @Section Images and pre-images
-#! @SectionLabel Morphisms_Images
-#!
-#! This section contains the functionality to compute images and
-#! preimages. Since polygonal morphisms connect two polygonal
-#! complexes, it is often necessary to make this connection
-#! explicit. For that reason, methods to compute images and preimages
-#! are provided.
-#! 
-#! Currently, the following methods are implemented:
-#! * For vertices: <K>ImageOfVertex</K> (<Ref Subsect="ImageOfVertex"/>)
-#!   and <K>PreImagesOfVertex</K> (<Ref Subsect="PreImagesOfVertex"/>).
-#! * For edges: <K>ImageOfEdge</K> (<Ref Subsect="ImageOfEdge"/>)
-#!   and <K>PreImagesOfEdge</K> (<Ref Subsect="PreImagesOfEdge"/>).
-#! * For faces: <K>ImageOfFace</K> (<Ref Subsect="ImageOfFace"/>)
-#!   and <K>PreImagesOfFace</K> (<Ref Subsect="PreImagesOfFace"/>).
-#!
-#! We illustrate these methods on the following polygonal morphism.
- 
-#!  <Alt Only="HTML">
-#! &lt;br>&lt;img src='./images/_Wrapper_morphisms-4-1.svg'> &lt;/img> &lt;br>
-#! </Alt>
-#! <Alt Only = "LaTeX">
-#! \begin{center}
-#! \includegraphics{images/_Wrapper_morphisms-4.pdf}
-#! \end{center}
-#! </Alt>
-#! <Alt Only = "Text">
-#! Image omitted in terminal text
-            #! </Alt>
-#! @BeginExampleSession
-#! gap> source := PolygonalComplexByDownwardIncidence(
-#! >                [[1,2],, [2,4],, [4,5], [5,6],, [6,8],, [8,10],, 
-#! >                 [10,12],, [1,12], [2,12], [4,10], [4,6]],
-#! >                [[1,14,15], [3,16,12,15],, [16,17,8,10], [5,6,17]]);;
-#! gap> range := PolygonalComplexByDownwardIncidence( 
-#! >  [[1,2], [2,3], [3,4], [4,5], [5,6],, [6,8],, [8,1], [2,8], [2,4], [4,6]],
-#! >  [[1,10,9], [2,3,11],, [11,12,7,10], [4,5,12]]);;
-#! gap> polMor := PolygonalMorphismByLists( source, range, 
-#! >      [ 1, 2,, 4, 3, 2,, 8,, 6,, 8 ],
-#! >      [ 1,, 11,, 3, 2,, 10,, 7,, 7,, 9, 10, 12, 11 ], [ 1, 4,, 4, 2 ]);;
-#! @EndExampleSession
-
-
-#! @BeginGroup ImageOfVertex
-#! @Description
-#! Given a polygonal morphism <A>polMor</A> and a vertex <A>v</A>,
-#! return the image of <A>v</A> under <A>polMor</A>. If the given
-#! <A>v</A> is not a vertex of the source complex (compare
-#! <Ref Subsect="SourceComplex"/>)
-#! of <A>polMor</A>,
-#! an error is raised. The NC-version does not check whether <A>v</A>
-#! is a vertex of the source complex.
-#!
-#! Consider the polygonal morphism from the start of section
-#! <Ref Sect="Section_Morphisms_Images"/> as illustration.
- 
-#!  <Alt Only="HTML">
-#! &lt;br>&lt;img src='./images/_Wrapper_morphisms-5-1.svg'> &lt;/img> &lt;br>
-#! </Alt>
-#! <Alt Only = "LaTeX">
-#! \begin{center}
-#! \includegraphics{images/_Wrapper_morphisms-5.pdf}
-#! \end{center}
-#! </Alt>
-#! <Alt Only = "Text">
-#! Image omitted in terminal text
-            #! </Alt>
-#! @BeginExampleSession
-#! gap> ImageOfVertex(polMor, 1);
-#! 1
-#! gap> ImageOfVertex(polMor, 5);
-#! 3
-#! gap> ImageOfVertex(polMor, 6);
-#! 2
-#! @EndExampleSession
-#!
-#! @Returns a positive integer
-#! @Arguments polMor, v
-DeclareOperation( "ImageOfVertex", [IsPolygonalMorphism, IsPosInt] );
-#! @Arguments polMor, v
-DeclareOperation( "ImageOfVertexNC", [IsPolygonalMorphism, IsPosInt] );
-#! @EndGroup
-
-
-#! @BeginGroup ImageOfEdge
-#! @Description
-#! Given a polygonal morphism <A>polMor</A> and an edge <A>e</A>,
-#! return the image of <A>e</A> under <A>polMor</A>. If the given
-#! <A>e</A> is not an edge of the source complex (compare
-#! <Ref Subsect="SourceComplex"/>)
-#! of <A>polMor</A>,
-#! an error is raised. The NC-version does not check whether <A>e</A>
-#! is an edge of the source complex.
-#!
-#! Consider the polygonal morphism from the start of section
-#! <Ref Sect="Section_Morphisms_Images"/> as illustration.
- 
-#!  <Alt Only="HTML">
-#! &lt;br>&lt;img src='./images/_Wrapper_morphisms-6-1.svg'> &lt;/img> &lt;br>
-#! </Alt>
-#! <Alt Only = "LaTeX">
-#! \begin{center}
-#! \includegraphics{images/_Wrapper_morphisms-6.pdf}
-#! \end{center}
-#! </Alt>
-#! <Alt Only = "Text">
-#! Image omitted in terminal text
-            #! </Alt>
-#! @BeginExampleSession
-#! gap> ImageOfEdge(polMor, 1);
-#! 1
-#! gap> ImageOfEdge(polMor, 5);
-#! 3
-#! gap> ImageOfEdge(polMor, 8);
-#! 10
-#! @EndExampleSession
-#!
-#! @Returns a positive integer
-#! @Arguments polMor, e
-DeclareOperation( "ImageOfEdge", [IsPolygonalMorphism, IsPosInt] );
-#! @Arguments polMor, e
-DeclareOperation( "ImageOfEdgeNC", [IsPolygonalMorphism, IsPosInt] );
-#! @EndGroup
-
-
-#! @BeginGroup ImageOfFace
-#! @Description
-#! Given a polygonal morphism <A>polMor</A> and a face <A>f</A>,
-#! return the image of <A>f</A> under <A>polMor</A>. If the given
-#! <A>f</A> is not a face of the source complex (compare
-#! <Ref Subsect="SourceComplex"/>)
-#! of <A>polMor</A>,
-#! an error is raised. The NC-version does not check whether <A>f</A>
-#! is a face of the source complex.
-#!
-#! Consider the polygonal morphism from the start of section
-#! <Ref Sect="Section_Morphisms_Images"/> as illustration.
- 
-#!  <Alt Only="HTML">
-#! &lt;br>&lt;img src='./images/_Wrapper_morphisms-7-1.svg'> &lt;/img> &lt;br>
-#! </Alt>
-#! <Alt Only = "LaTeX">
-#! \begin{center}
-#! \includegraphics{images/_Wrapper_morphisms-7.pdf}
-#! \end{center}
-#! </Alt>
-#! <Alt Only = "Text">
-#! Image omitted in terminal text
-            #! </Alt>
-#! @BeginExampleSession
-#! gap> ImageOfFace(polMor, 1);
-#! 1
-#! gap> ImageOfFace(polMor, 5);
-#! 2
-#! gap> ImageOfFace(polMor, 4);
-#! 4
-#! @EndExampleSession
-#!
-#! @Returns a positive integer
-#! @Arguments polMor, f
-DeclareOperation( "ImageOfFace", [IsPolygonalMorphism, IsPosInt] );
-#! @Arguments polMor, f
-DeclareOperation( "ImageOfFaceNC", [IsPolygonalMorphism, IsPosInt] );
-#! @EndGroup
-
-
-#! @BeginGroup PreImagesOfVertex
-#! @Description
-#! Given a polygonal morphism <A>polMor</A> and a vertex <A>v</A> of
-#! the range complex (compare
-#! <Ref Subsect="RangeComplex"/>), 
-#! return the set of all preimages of <A>v</A> under
-#! <A>polMor</A>. If the given vertex <A>v</A> is not a vertex of the
-#! range complexi, an error is raised.
-#!
-#! The NC-version does not check whether <A>v</A> is a vertex of the
-#! range complex.
-#!
-#! Consider the polygonal morphism from the start of section
-#! <Ref Sect="Section_Morphisms_Images"/> as illustration.
- 
-#!  <Alt Only="HTML">
-#! &lt;br>&lt;img src='./images/_Wrapper_morphisms-8-1.svg'> &lt;/img> &lt;br>
-#! </Alt>
-#! <Alt Only = "LaTeX">
-#! \begin{center}
-#! \includegraphics{images/_Wrapper_morphisms-8.pdf}
-#! \end{center}
-#! </Alt>
-#! <Alt Only = "Text">
-#! Image omitted in terminal text
-            #! </Alt>
-#! @BeginExampleSession
-#! gap> PreImagesOfVertex(polMor, 1);
-#! [ 1 ]
-#! gap> PreImagesOfVertex(polMor, 2);
-#! [ 2, 6 ]
-#! gap> PreImagesOfVertex(polMor, 5);
-#! [ ]
-#! @EndExampleSession
-#! 
-#! @Returns a set of positive integers
-#! @Arguments polMor, v
-DeclareOperation( "PreImagesOfVertex", [IsPolygonalMorphism, IsPosInt] );
-#! @Arguments polMor, v
-DeclareOperation( "PreImagesOfVertexNC", [IsPolygonalMorphism, IsPosInt] );
-#! @EndGroup
-
-
-#! @BeginGroup PreImagesOfEdge
-#! @Description
-#! Given a polygonal morphism <A>polMor</A> and an edge <A>e</A> of
-#! the range complex (compare
-#! <Ref Subsect="RangeComplex"/>), 
-#! return the set of all preimages of <A>e</A> under
-#! <A>polMor</A>. If the given edge <A>e</A> is not an edge of the
-#! range complexi, an error is raised.
-#!
-#! The NC-version does not check whether <A>e</A> is an edge of the
-#! range complex.
-#!
-#! Consider the polygonal morphism from the start of section
-#! <Ref Sect="Section_Morphisms_Images"/> as illustration.
- 
-#!  <Alt Only="HTML">
-#! &lt;br>&lt;img src='./images/_Wrapper_morphisms-9-1.svg'> &lt;/img> &lt;br>
-#! </Alt>
-#! <Alt Only = "LaTeX">
-#! \begin{center}
-#! \includegraphics{images/_Wrapper_morphisms-9.pdf}
-#! \end{center}
-#! </Alt>
-#! <Alt Only = "Text">
-#! Image omitted in terminal text
-            #! </Alt>
-#! @BeginExampleSession
-#! gap> PreImagesOfEdge(polMor, 2);
-#! [ 6 ]
-#! gap> PreImagesOfEdge(polMor, 11);
-#! [ 3, 17 ]
-#! gap> PreImagesOfEdge(polMor, 4);
-#! [ ]
-#! @EndExampleSession
-#! 
-#! @Returns a set of positive integers
-#! @Arguments polMor, e
-DeclareOperation( "PreImagesOfEdge", [IsPolygonalMorphism, IsPosInt] );
-#! @Arguments polMor, e
-DeclareOperation( "PreImagesOfEdgeNC", [IsPolygonalMorphism, IsPosInt] );
-#! @EndGroup
-
-
-#! @BeginGroup PreImagesOfFace
-#! @Description
-#! Given a polygonal morphism <A>polMor</A> and a face <A>f</A> of
-#! the range complex (compare
-#! <Ref Subsect="RangeComplex"/>), 
-#! return the set of all preimages of <A>f</A> under
-#! <A>polMor</A>. If the given face <A>f</A> is not a face of the
-#! range complexi, an error is raised.
-#!
-#! The NC-version does not check whether <A>f</A> is a face of the
-#! range complex.
-#!
-#! Consider the polygonal morphism from the start of section
-#! <Ref Sect="Section_Morphisms_Images"/> as illustration.
- 
-#!  <Alt Only="HTML">
-#! &lt;br>&lt;img src='./images/_Wrapper_morphisms-10-1.svg'> &lt;/img> &lt;br>
-#! </Alt>
-#! <Alt Only = "LaTeX">
-#! \begin{center}
-#! \includegraphics{images/_Wrapper_morphisms-10.pdf}
-#! \end{center}
-#! </Alt>
-#! <Alt Only = "Text">
-#! Image omitted in terminal text
-            #! </Alt>
-#! @BeginExampleSession
-#! gap> PreImagesOfFace(polMor, 2);
-#! [ 5 ]
-#! gap> PreImagesOfFace(polMor, 4);
-#! [ 2, 4 ]
-#! gap> PreImagesOfFace(polMor, 5);
-#! [ ]
-#! @EndExampleSession
-#! 
-#! @Returns a set of positive integers
-#! @Arguments polMor, f
-DeclareOperation( "PreImagesOfFace", [IsPolygonalMorphism, IsPosInt] );
-#! @Arguments polMor, f
-DeclareOperation( "PreImagesOfFaceNC", [IsPolygonalMorphism, IsPosInt] );
-#! @EndGroup
-
-
-#TODO
-# document Image
-# document PreImage
-
-
-#! @Section Consistent labels for vertices, edges, and faces
-#! @SectionLabel VEFLabels
-#!
-#! We have defined polygonal complexes in a way such that the labels for vertices,
-#! edges, and faces do not have to be distinct. While this is more convenient
-#! for the casual user, it is sometimes practical to enforce distinct labels.
-#! Notably, these cases include morphisms and automorphism groups.
-#!
-#! The distinct label set is called <K>VEFLabels</K>. Consider the following
-#! polygonal surface:
- 
-#!  <Alt Only="HTML">
-#! &lt;br>&lt;img src='./images/_Wrapper_morphisms-11-1.svg'> &lt;/img> &lt;br>
-#! </Alt>
-#! <Alt Only = "LaTeX">
-#! \begin{center}
-#! \includegraphics{images/_Wrapper_morphisms-11.pdf}
-#! \end{center}
-#! </Alt>
-#! <Alt Only = "Text">
-#! Image omitted in terminal text
-            #! </Alt>
-#! @BeginExampleSession
-#! gap> cat := PolygonalSurfaceByUpwardIncidence(
-#! >        [[1,2,4,5],, [1,7], [2,7,8], [8,9], [4,9,10], [5,10]],
-#! >        [[1], [1,2],, [2,4], [4],, [1], [2], [2], [4]]);;
-#! gap> Vertices(cat);
-#! [ 1, 3, 4, 5, 6, 7 ]
-#! gap> Edges(cat);
-#! [ 1, 2, 4, 5, 7, 8, 9, 10 ]
-#! gap> Faces(cat);
-#! [ 1, 2, 4 ]
-#! gap> Intersection( Vertices(cat), Edges(cat) );
-#! [ 1, 4, 5, 7 ]
-#! @EndExampleSession
-#! Using the VEF-labels shifts the labels of edges and faces upwards to
-#! avoid intersections.
- 
-#!  <Alt Only="HTML">
-#! &lt;br>&lt;img src='./images/_Wrapper_morphisms-12-1.svg'> &lt;/img> &lt;br>
-#! </Alt>
-#! <Alt Only = "LaTeX">
-#! \begin{center}
-#! \includegraphics{images/_Wrapper_morphisms-12.pdf}
-#! \end{center}
-#! </Alt>
-#! <Alt Only = "Text">
-#! Image omitted in terminal text
-            #! </Alt>
-#! @BeginExampleSession
-#! gap> VEFLabels(cat);
-#! [ 1, 3, 4, 5, 6, 7, 8, 9, 11, 12, 14, 15, 16, 17, 18, 19, 21 ]
-#! gap> VEFLabelsOfVertices(cat);
-#! [ 1,, 3, 4, 5, 6, 7 ]
-#! gap> VEFLabelsOfEdges(cat);
-#! [ 8, 9,, 11, 12,, 14, 15, 16, 17 ]
-#! gap> VEFLabelsOfFaces(cat);
-#! [ 18, 19,, 21 ]
-#! @EndExampleSession
-
-
-
-#! @BeginGroup VEFLabels
-#! @Description
-#! Return the set of VEF-labels for the given polygonal complex. The
-#! VEF-labels are a set of labels that distinguish vertices,
-#! edges, and faces. It is constructed as follows:
-#! * The vertex labels stay the same
-#! * The edge labels are shifted upwards by the maximal vertex label
-#! * The face labels are shifted upwards by the sum of maximal vertex
-#!   label and maximal edge label
-#!
-#! For example, consider the polygonal surface from the start of
-#! section <Ref Sect="Section_VEFLabels"/>:
-#!  <Alt Only="HTML">
-#! &lt;br>&lt;img src="./images/_Wrapper_Image_VEFLabels_SideBySide-1.svg"> &lt;/img> &lt;br>
-#! </Alt>
-#! <Alt Only = "LaTeX">
-#! \begin{center}
-#! \includegraphics{images/_Wrapper_Image_VEFLabels_SideBySide.pdf}
-#! \end{center}
-#! </Alt>
-#! <Alt Only = "Text">
-#! Image omitted in terminal text
-#! </Alt>
-#! @BeginExampleSession
-#! gap> Vertices(cat);
-#! [ 1, 3, 4, 5, 6, 7 ]
-#! gap> Edges(cat);
-#! [ 1, 2, 4, 5, 7, 8, 9, 10 ]
-#! gap> Faces(cat);
-#! [ 1, 2, 4 ]
-#! gap> VEFLabels(cat);
-#! [ 1, 3, 4, 5, 6, 7, 8, 9, 11, 12, 14, 15, 16, 17, 18, 19, 21 ]
-#! @EndExampleSession
-#! @Arguments complex
-#! @Returns a set of positive integers
-DeclareAttribute( "VEFLabels", IsPolygonalComplex );
-#! @EndGroup
-
-
-#! @BeginGroup VEFLabelsOfVertices
-#! @Description
-#! The method <K>VEFLabelOfVertex</K>(<A>complex</A>, <A>vertex</A>) returns the
-#! VEF-label of <A>vertex</A>. The NC-version does
-#! not check whether the given <A>vertex</A> is a vertex of <A>complex</A>.
-#! 
-#! The attribute <K>VEFLabelsOfVertices</K>(<A>complex</A>) collects all of those
-#! labels in a list that is indexed by the vertex labels, i.e.
-#! <K>VEFLabelsOfOfVertices</K>(<A>complex</A>)[<A>vertex</A>] = 
-#! <K>VEFLabelOfVertex</K>(<A>complex</A>, <A>vertex</A>).
-#! All other positions of this list are not bound.
-#! 
-#! For example, consider the polygonal surface from the start of
-#! section <Ref Sect="Section_VEFLabels"/>:
-#!  <Alt Only="HTML">
-#! &lt;br>&lt;img src="./images/_Wrapper_Image_VEFLabels_SideBySide-1.svg"> &lt;/img> &lt;br>
-#! </Alt>
-#! <Alt Only = "LaTeX">
-#! \begin{center}
-#! \includegraphics{images/_Wrapper_Image_VEFLabels_SideBySide.pdf}
-#! \end{center}
-#! </Alt>
-#! <Alt Only = "Text">
-#! Image omitted in terminal text
-#! </Alt>
-#! @BeginExampleSession
-#! gap> VEFLabelOfVertex(cat, 3);
-#! 3
-#! gap> VEFLabelOfVertex(cat, 6);
-#! 6
-#! gap> VEFLabelsOfVertices(cat);
-#! [ 1,, 3, 4, 5, 6, 7 ]
-#! @EndExampleSession
-#! 
-#! @Returns a list of positive integers / a positive integer
-#! @Arguments complex
-DeclareAttribute( "VEFLabelsOfVertices", IsPolygonalComplex );
-#! @Arguments complex, vertex
-DeclareOperation( "VEFLabelOfVertex", [IsPolygonalComplex, IsPosInt]);
-#! @Arguments complex, vertex
-DeclareOperation( "VEFLabelOfVertexNC", [IsPolygonalComplex, IsPosInt]);
-#! @EndGroup
-
-
-#! @BeginGroup VEFLabelsOfEdges
-#! @Description
-#! The method <K>VEFLabelOfEdge</K>(<A>complex</A>, <A>edge</A>) returns the
-#! VEF-label of <A>edge</A>. The NC-version does
-#! not check whether the given <A>edge</A> is an edge of <A>complex</A>.
-#! 
-#! The attribute <K>VEFLabelsOfEdges</K>(<A>complex</A>) collects all of those
-#! labels in a list that is indexed by the edge labels, i.e.
-#! <K>VEFLabelsOfOfEdges</K>(<A>complex</A>)[<A>edge</A>] = 
-#! <K>VEFLabelOfEdge</K>(<A>complex</A>, <A>edge</A>).
-#! All other positions of this list are not bound.
-#! 
-#! For example, consider the polygonal surface from the start of
-#! section <Ref Sect="Section_VEFLabels"/>:
-#!  <Alt Only="HTML">
-#! &lt;br>&lt;img src="./images/_Wrapper_Image_VEFLabels_SideBySide-1.svg"> &lt;/img> &lt;br>
-#! </Alt>
-#! <Alt Only = "LaTeX">
-#! \begin{center}
-#! \includegraphics{images/_Wrapper_Image_VEFLabels_SideBySide.pdf}
-#! \end{center}
-#! </Alt>
-#! <Alt Only = "Text">
-#! Image omitted in terminal text
-#! </Alt>
-#! @BeginExampleSession
-#! gap> VEFLabelOfEdge(cat, 2);
-#! 9
-#! gap> VEFLabelOfEdge(cat, 10);
-#! 17
-#! gap> VEFLabelsOfEdges(cat);
-#! [ 8, 9,, 11, 12,, 14, 15, 16, 17 ]
-#! @EndExampleSession
-#! 
-#! @Returns a list of positive integers / a positive integer
-#! @Arguments complex
-DeclareAttribute( "VEFLabelsOfEdges", IsPolygonalComplex );
-#! @Arguments complex, vertex
-DeclareOperation( "VEFLabelOfEdge", [IsPolygonalComplex, IsPosInt]);
-#! @Arguments complex, vertex
-DeclareOperation( "VEFLabelOfEdgeNC", [IsPolygonalComplex, IsPosInt]);
-#! @EndGroup
-
-
-#! @BeginGroup VEFLabelsOfFaces
-#! @Description
-#! The method <K>VEFLabelOfFace</K>(<A>complex</A>, <A>face</A>) returns the
-#! VEF-label of <A>face</A>. The NC-version does
-#! not check whether the given <A>face</A> is a face of <A>complex</A>.
-#! 
-#! The attribute <K>VEFLabelsOfFaces</K>(<A>complex</A>) collects all of those
-#! labels in a list that is indexed by the face labels, i.e.
-#! <K>VEFLabelsOfOfFaces</K>(<A>complex</A>)[<A>face</A>] = 
-#! <K>VEFLabelOfFace</K>(<A>complex</A>, <A>face</A>).
-#! All other positions of this list are not bound.
-#! 
-#! For example, consider the polygonal surface from the start of
-#! section <Ref Sect="Section_VEFLabels"/>:
-#!  <Alt Only="HTML">
-#! &lt;br>&lt;img src="./images/_Wrapper_Image_VEFLabels_SideBySide-1.svg"> &lt;/img> &lt;br>
-#! </Alt>
-#! <Alt Only = "LaTeX">
-#! \begin{center}
-#! \includegraphics{images/_Wrapper_Image_VEFLabels_SideBySide.pdf}
-#! \end{center}
-#! </Alt>
-#! <Alt Only = "Text">
-#! Image omitted in terminal text
-#! </Alt>
-#! @BeginExampleSession
-#! gap> VEFLabelOfFace(cat, 2);
-#! 19
-#! gap> VEFLabelOfFace(cat, 4);
-#! 21
-#! gap> VEFLabelsOfFaces(cat);
-#! [ 18, 19,, 21 ]
-#! @EndExampleSession
-#! 
-#! @Returns a list of positive integers / a positive integer
-#! @Arguments complex
-DeclareAttribute( "VEFLabelsOfFaces", IsPolygonalComplex );
-#! @Arguments complex, vertex
-DeclareOperation( "VEFLabelOfFace", [IsPolygonalComplex, IsPosInt]);
-#! @Arguments complex, vertex
-DeclareOperation( "VEFLabelOfFaceNC", [IsPolygonalComplex, IsPosInt]);
-#! @EndGroup
-
-
-#! @BeginGroup VertexOfVEFLabel
-#! @Description
-#! Given a polygonal complex <A>complex</A> and a VEF-label <A>label</A>, the
-#! method <K>VertexOfVEFLabel</K>(<A>complex</A>, <A>label</A>) returns
-#! the vertex associated to <A>label</A>.
-#!
-#! For example, consider the polygonal surface from the start of
-#! section <Ref Sect="Section_VEFLabels"/>:
-#!  <Alt Only="HTML">
-#! &lt;br>&lt;img src="./images/_Wrapper_Image_VEFLabels_SideBySide-1.svg"> &lt;/img> &lt;br>
-#! </Alt>
-#! <Alt Only = "LaTeX">
-#! \begin{center}
-#! \includegraphics{images/_Wrapper_Image_VEFLabels_SideBySide.pdf}
-#! \end{center}
-#! </Alt>
-#! <Alt Only = "Text">
-#! Image omitted in terminal text
-#! </Alt>
-#! @BeginExampleSession
-#! gap> VertexOfVEFLabel(cat, 1);
-#! 1
-#! gap> VertexOfVEFLabel(cat, 2);
-#! fail
-#! gap> VertexOfVEFLabel(cat, 7);
-#! 7
-#! gap> VertexOfVEFLabel(cat, 8);
-#! fail
-#! @EndExampleSession
-#!
-#! The NC-version does not check whether the given <A>label</A> is valid.
-#! The normal version checks this and returns <K>fail</K> if <A>label</A>
-#! is not valid.
-#! @Returns a positive integer or <K>fail</K>
-#! @Arguments complex, label
-DeclareOperation( "VertexOfVEFLabel", [IsPolygonalComplex, IsPosInt] );
-#! @Arguments complex, label
-DeclareOperation( "VertexOfVEFLabelNC", [IsPolygonalComplex, IsPosInt] );
-#! @EndGroup
-
-
-#! @BeginGroup EdgeOfVEFLabel
-#! @Description
-#! Given a polygonal complex <A>complex</A> and a VEF-label <A>label</A>, the
-#! method <K>EdgeOfVEFLabel</K>(<A>complex</A>, <A>label</A>) returns
-#! the edge associated to <A>label</A>.
-#!
-#! For example, consider the polygonal surface from the start of
-#! section <Ref Sect="Section_VEFLabels"/>:
-#!  <Alt Only="HTML">
-#! &lt;br>&lt;img src="./images/_Wrapper_Image_VEFLabels_SideBySide-1.svg"> &lt;/img> &lt;br>
-#! </Alt>
-#! <Alt Only = "LaTeX">
-#! \begin{center}
-#! \includegraphics{images/_Wrapper_Image_VEFLabels_SideBySide.pdf}
-#! \end{center}
-#! </Alt>
-#! <Alt Only = "Text">
-#! Image omitted in terminal text
-#! </Alt>
-#! @BeginExampleSession
-#! gap> EdgeOfVEFLabel(cat, 7);
-#! fail
-#! gap> EdgeOfVEFLabel(cat, 9);
-#! 2
-#! gap> EdgeOfVEFLabel(cat, 10);
-#! fail
-#! gap> EdgeOfVEFLabel(cat, 16);
-#! 9
-#! gap> EdgeOfVEFLabel(cat, 18);
-#! fail
-#! @EndExampleSession
-#!
-#! The NC-version does not check whether the given <A>label</A> is valid.
-#! The normal version checks this and returns <K>fail</K> if <A>label</A>
-#! is not valid.
-#! @Returns a positive integer or <K>fail</K>
-#! @Arguments complex, label
-DeclareOperation( "EdgeOfVEFLabel", [IsPolygonalComplex, IsPosInt] );
-#! @Arguments complex, label
-DeclareOperation( "EdgeOfVEFLabelNC", [IsPolygonalComplex, IsPosInt] );
-#! @EndGroup
-
-
-#! @BeginGroup FaceOfVEFLabel
-#! @Description
-#! Given a polygonal complex <A>complex</A> and a VEF-label <A>label</A>, the
-#! method <K>FaceOfVEFLabel</K>(<A>complex</A>, <A>label</A>) returns
-#! the face associated to <A>label</A>. 
-#!
-#! For example, consider the polygonal surface from the start of
-#! section <Ref Sect="Section_VEFLabels"/>:
-#!  <Alt Only="HTML">
-#! &lt;br>&lt;img src="./images/_Wrapper_Image_VEFLabels_SideBySide-1.svg"> &lt;/img> &lt;br>
-#! </Alt>
-#! <Alt Only = "LaTeX">
-#! \begin{center}
-#! \includegraphics{images/_Wrapper_Image_VEFLabels_SideBySide.pdf}
-#! \end{center}
-#! </Alt>
-#! <Alt Only = "Text">
-#! Image omitted in terminal text
-#! </Alt>
-#! @BeginExampleSession
-#! gap> FaceOfVEFLabel(cat, 17);
-#! fail
-#! gap> FaceOfVEFLabel(cat, 18);
-#! 1
-#! gap> FaceOfVEFLabel(cat, 20);
-#! fail
-#! gap> FaceOfVEFLabel(cat, 21);
-#! 4
-#! gap> FaceOfVEFLabel(cat, 22);
-#! fail
-#! @EndExampleSession
-#!
-#! The NC-version does not check whether the given <A>label</A> is valid.
-#! The normal version checks this and returns <K>fail</K> if <A>label</A>
-#! is not valid.
-#! @Returns a positive integer of <K>fail</K>
-#! @Arguments complex, label
-DeclareOperation( "FaceOfVEFLabel", [IsPolygonalComplex, IsPosInt] );
-#! @Arguments complex, label
-DeclareOperation( "FaceOfVEFLabelNC", [IsPolygonalComplex, IsPosInt] );
-#! @EndGroup
-
-
-
-#! @Section Components of a morphism
-#! @SectionLabel Morphisms_Components
-#!
-#! This section contains the ingredients within a polygonal morphism, 
-#! i.e. source and range complex, as well as the maps on vertices, edges,
-#! and faces.
-#!
-#! We will illustrate them on the following polygonal morphism (on the
-#! sides are the VEF-labels):
-#!  <Alt Only="HTML">
-#! &lt;br>&lt;img src="./images/_Wrapper_Image_PolygonalMorphism_Strip-1.svg"> &lt;/img> &lt;br>
-#! </Alt>
-#! <Alt Only = "LaTeX">
-#! \begin{center}
-#! \includegraphics{images/_Wrapper_Image_PolygonalMorphism_Strip.pdf}
-#! \end{center}
-#! </Alt>
-#! <Alt Only = "Text">
-#! Image omitted in terminal text
-#! </Alt>
-#! @ExampleSession
-#! gap> source := PolygonalSurfaceByDownwardIncidence( 
-#! >      [[1,2],[2,3],[3,4],,[1,6],,[2,7],[3,7],[4,7],,,[6,7]],
-#! >      [,[1,7,12,5],[2,7,8],[3,8,9]]);;
-#! gap> range := PolygonalSurfaceByDownwardIncidence(
-#! >      [[1,2],[2,3],,[1,5],[2,5],,[3,6],[3,7],,,[5,6],[6,7]],
-#! >      [[1,4,5],[2,5,11,7],[7,8,12]]);;
-#! gap> polMor := PolygonalMorphismByLists(source,range,
-#! >      [5,6,7,6,,2,3], [11,12,12,,5,,7,8,7,,,2], [,2,3,3]);;
-#! @EndExampleSession
-#! 
-
-
-#! @BeginGroup SourceComplex
-#! @Description
-#! Return the polygonal complex (or surface) that is the source
-#! of the general polygonal mapping <A>polMap</A>.
-#!
-#! If the source is not a polygonal surface, then <K>SourceSurface</K>
-#! will return <K>fail</K>.
-#!
-#! @Returns a polygonal complex
-#! @Arguments polMap
-DeclareAttribute( "SourceComplex", IsGeneralPolygonalMorphism );
-#! @Returns a polygonal surface of <K>fail</K>
-#! @Arguments polMap
-DeclareAttribute( "SourceSurface", IsGeneralPolygonalMorphism );
-#! @EndGroup
-
-
-#! @BeginGroup RangeComplex
-#! @Description
-#! Return the polygonal complex (or surface) that is the range
-#! of the general polygonal mapping <A>polMap</A>.
-#!
-#! If the range is not a polygonal surface, then <K>RangeSurface</K>
-#! will return <K>fail</K>.
-#!
-#! @Returns a polygonal complex
-#! @Arguments polMap
-DeclareAttribute( "RangeComplex", IsGeneralPolygonalMorphism );
-#! @Returns a polygonal surface of <K>fail</K>
-#! @Arguments polMap
-DeclareAttribute( "RangeSurface", IsGeneralPolygonalMorphism );
-#! @EndGroup
-
-
-#! @BeginGroup VertexMapAsImageList
-#! @Description
-#! Given a polygonal morphism <A>polMor</A>, return the restriction
-#! of the mapping to the vertices. The result is a list <A>vMap</A>,
-#! such that <A>vMap[v]</A> is the image of the vertex <A>v</A> under
-#! the polygonal morphism <A>polMor</A>. All other list entries are
-#! not bound.
-#!
-#! We illustrate this on the polygonal morphism from the start of
-#! section <Ref Sect="Section_Morphisms_Components"/>:
-#!  <Alt Only="HTML">
-#! &lt;br>&lt;img src="./images/_Wrapper_Image_PolygonalMorphism_Strip-1.svg"> &lt;/img> &lt;br>
-#! </Alt>
-#! <Alt Only = "LaTeX">
-#! \begin{center}
-#! \includegraphics{images/_Wrapper_Image_PolygonalMorphism_Strip.pdf}
-#! \end{center}
-#! </Alt>
-#! <Alt Only = "Text">
-#! Image omitted in terminal text
-#! </Alt>
-#! @ExampleSession
-#! gap> VertexMapAsImageList(polMor);
-#! [ 5, 6, 7, 6,, 2, 3 ]
-#! @EndExampleSession
-#!
-#! @Returns a list
-#! @Arguments polMor
-DeclareAttribute( "VertexMapAsImageList", IsPolygonalMorphism );
-#! @EndGroup
-
-
-#! @BeginGroup EdgeMapAsImageList
-#! @Description
-#! Given a polygonal morphism <A>polMor</A>, return the restriction
-#! of the mapping to the edges. The result is a list <A>eMap</A>,
-#! such that <A>eMap[e]</A> is the image of the edge <A>e</A> under
-#! the polygonal morphism <A>polMor</A>. All other list entries are
-#! not bound.
-#!
-#! We illustrate this on the polygonal morphism from the start of
-#! section <Ref Sect="Section_Morphisms_Components"/>:
-#!  <Alt Only="HTML">
-#! &lt;br>&lt;img src="./images/_Wrapper_Image_PolygonalMorphism_Strip-1.svg"> &lt;/img> &lt;br>
-#! </Alt>
-#! <Alt Only = "LaTeX">
-#! \begin{center}
-#! \includegraphics{images/_Wrapper_Image_PolygonalMorphism_Strip.pdf}
-#! \end{center}
-#! </Alt>
-#! <Alt Only = "Text">
-#! Image omitted in terminal text
-#! </Alt>
-#! @ExampleSession
-#! gap> EdgeMapAsImageList(polMor);
-#! [ 11, 12, 12,, 5,, 7, 8, 7,,, 2 ]
-#! @EndExampleSession
-#!
-#! @Returns a list
-#! @Arguments polMor
-DeclareAttribute( "EdgeMapAsImageList", IsPolygonalMorphism );
-#! @EndGroup
-
-
-#! @BeginGroup FaceMapAsImageList
-#! @Description
-#! Given a polygonal morphism <A>polMor</A>, return the restriction
-#! of the mapping to the faces. The result is a list <A>fMap</A>,
-#! such that <A>fMap[f]</A> is the image of the face <A>f</A> under
-#! the polygonal morphism <A>polMor</A>. All other list entries are
-#! not bound.
-#!
-#! We illustrate this on the polygonal morphism from the start of
-#! section <Ref Sect="Section_Morphisms_Components"/>:
-#!  <Alt Only="HTML">
-#! &lt;br>&lt;img src="./images/_Wrapper_Image_PolygonalMorphism_Strip-1.svg"> &lt;/img> &lt;br>
-#! </Alt>
-#! <Alt Only = "LaTeX">
-#! \begin{center}
-#! \includegraphics{images/_Wrapper_Image_PolygonalMorphism_Strip.pdf}
-#! \end{center}
-#! </Alt>
-#! <Alt Only = "Text">
-#! Image omitted in terminal text
-#! </Alt>
-#! @ExampleSession
-#! gap> FaceMapAsImageList(polMor);
-#! [ , 2, 3, 3 ]
-#! @EndExampleSession
-#!
-#! @Returns a list
-#! @Arguments polMor
-DeclareAttribute( "FaceMapAsImageList", IsPolygonalMorphism );
-#! @EndGroup
-
-
-#! @BeginGroup VEFLabelMapAsImageList
-#! @Description
-#! A polygonal morphism <A>polMor</A> can be described by a map
-#! between the VEF-labels of source and target complex. This method
-#! returns this map as an image list, i.e. it returns a list 
-#! <A>vefMap</A>, such that <A>vefMap[x]</A> is the image of
-#! the VEF-label <A>x</A>. All other list entries are not bound.
-#!
-#! We illustrate this on the polygonal morphism from the start of
-#! section <Ref Sect="Section_Morphisms_Components"/> (the VEF-labels
-#! are drawn on the sides).
- 
-#!  <Alt Only="HTML">
-#! &lt;br>&lt;img src='./images/_Wrapper_morphisms-13-1.svg'> &lt;/img> &lt;br>
-#! </Alt>
-#! <Alt Only = "LaTeX">
-#! \begin{center}
-#! \includegraphics{images/_Wrapper_morphisms-13.pdf}
-#! \end{center}
-#! </Alt>
-#! <Alt Only = "Text">
-#! Image omitted in terminal text
-            #! </Alt>
-#! @ExampleSession
-#! gap> VEFLabelMapAsImageList(polMor);
-#! [ 5, 6, 7, 6,, 2, 3, 18, 19, 19,, 12,, 14, 15, 14,,, 9,, 21, 22, 22 ]
-#! @EndExampleSession
-#!
-#! @Returns a list
-#! @Arguments polMor
-DeclareAttribute( "VEFLabelMapAsImageList", IsPolygonalMorphism );
-#! @EndGroup
-
-
-#List of TODO:
-# attribute VertexMapping
-# attribute EdgeMapping
-# attribute FaceMapping
+#############################################################################
+##
+##  SimplicialSurface package
+##
+##  Copyright 2012-2019
+##    Markus Baumeister, RWTH Aachen University
+##    Alice Niemeyer, RWTH Aachen University 
+##
+## Licensed under the GPL 3 or later.
+##
+#############################################################################
+
+#! @Chapter Homomorphisms
+#! @ChapterLabel Morphisms
+#!
+#! This chapter is concerned with morphisms between different polygonal
+#! complexes (morphisms between twisted polygonal complexes are not implemented
+#! so far).
+#!
+#! A morphism between two polygonal complexes <M>(V_1,E_1,F_1)</M> and
+#! <M>(V_2,E_2,F_2)</M> consists of maps <M>V_1 \to V_2</M>, <M>E_1 \to E_2</M>,
+#! and <M>F_1 \to F_2</M>, such that
+#! * incident elements remain incident
+#! * the two vertices of an edge are mapped to two different vertices
+#! * different vertices/edges of a face are mapped to different vertices/edges
+#!   (for example, a face with six edges cannot be mapped to a face with three edges)
+#!
+#! Since polygonal morphisms are stored as mappings (in the GAP-sense), all
+#! methods available for mappings (in particular those from
+#! section 
+#! <Ref Sect="Properties and Attributes of (General) Mappings" BookName="Reference"/>) 
+#! are available for polygonal
+#! morphisms. In particular, <K>IsInjective</K>, <K>IsSurjective</K>,
+#! <K>IsBijective</K>.
+#! <!-- The reference can be found at doc/ref/mapping.xml within GAP -->
+#!
+#! If the edges and faces of the polygonal complexes are uniquely defined
+#! by their vertices (which can be tested by <K>IsAnomalyFree</K>, compare
+#! <Ref Subsect="IsAnomalyFree"/>), the polygonal morphism can be defined
+#! by the vertex map (the more flexible constructor in 
+#! <Ref Subsect="PolygonalMorphismByLists"/> requires all three maps). 
+#! Consider the following example, in which the face 2 is mapped to the face 2,
+#! and both the faces 3 and 4 are mapped to the face 3:
+#! @ExampleSession
+#! gap> source := PolygonalSurfaceByDownwardIncidence( 
+#! >      [[1,2],[2,3],[3,4],,[1,6],,[2,7],[3,7],[4,7],,,[6,7]],
+#! >      [,[1,7,12,5],[2,7,8],[3,8,9]]);;
+#! gap> range := PolygonalSurfaceByDownwardIncidence(
+#! >      [[1,2],[2,3],,[1,5],[2,5],,[3,6],[3,7],,,[5,6],[6,7]],
+#! >      [[1,4,5],[2,5,11,7],[7,8,12]]);;
+#! @EndExampleSession
+#!  <Alt Only="HTML">
+#! &lt;br>&lt;img src="./images/_Wrapper_Image_PolygonalMorphism_Strip-1.svg"> &lt;/img> &lt;br>
+#! </Alt>
+#! <Alt Only = "LaTeX">
+#! \begin{center}
+#! \includegraphics{images/_Wrapper_Image_PolygonalMorphism_Strip.pdf}
+#! \end{center}
+#! </Alt>
+#! <Alt Only = "Text">
+#! Image omitted in terminal text
+#! </Alt>
+#! @ExampleSession
+#! gap> polMor := PolygonalMorphismByVertexImages(source,range, [5,6,7,6,,2,3]);
+#! <polygonal morphism>
+#! @EndExampleSession
+#! The most important aspect of a morphism is determining images and
+#! preimages of vertices, edges, and faces.
+#! @ExampleSession
+#! gap> ImageOfEdge(polMor, 12);
+#! 2
+#! gap> ImageOfFace(polMor, 4);
+#! 3
+#! gap> PreImagesOfEdge(polMor, 12);
+#! [ 2, 3 ]
+#! gap> PreImagesOfFace(polMor, 1);
+#! [  ]
+#! @EndExampleSession
+#! 
+
+#idea: polygonal morphisms are maps between sets: vertices+edges+faces, where edges
+# are shifted by MaxVertex and faces are shifted by MaxVertex+MaxEdge
+DeclareCategory("IsGeneralPolygonalMorphism", IsNonSPGeneralMapping);
+DeclareSynonym("IsPolygonalMorphism", IsGeneralPolygonalMorphism and IsTotal and IsSingleValued);
+# TODO are the names good? Or should we be more specific, e.g. IsPolygonalComplexMorphism, IsPolygonalSurfaceMorphism?
+
+
+
+
+#! @Section Construction of Morphisms
+#! @SectionLabel Morphisms_Construction
+#!
+#! In this section, we give several different ways to construct morphisms
+#! from scratch.
+
+#! @BeginGroup PolygonalMorphismByLists
+#! @Description
+#! Construct a polygonal morphism by three lists. The necessary arguments
+#! are
+#! * <A>sourceComplex</A>: The polygonal complex that become the source
+#!   of the polygonal morphism.
+#! * <A>rangeComplex</A>: The polygonal complex that becomes the range
+#!   of the polygonal morphism.
+#! * <A>vertexMap</A>: A list, such that for each vertex <A>v</A> in
+#!   <A>sourceComplex</A>, the element <A>vertexMap[v]</A> is a vertex
+#!   in <A>rangeComplex</A>, representing the image under the polygonal
+#!   morphism.
+#! * <A>edgeMap</A>: A list, such that for each edge <A>e</A> in
+#!   <A>sourceComplex</A>, the element <A>edgeMap[v]</A> is an edge
+#!   in <A>rangeComplex</A>, representing the image under the polygonal
+#!   morphism.
+#! * <A>faceMap</A>: A list, such that for each face <A>f</A> in
+#!   <A>sourceComplex</A>, the element <A>faceMap[v]</A> is a face
+#!   in <A>rangeComplex</A>, representing the image under the polygonal
+#!   morphism.
+#!
+#! As an illustration we define a polygonal morphisms from a 6-umbrella
+#! to a 3--umbrella.
+ 
+#!  <Alt Only="HTML">
+#! &lt;br>&lt;img src='./images/_Wrapper_morphisms-1-1.svg'> &lt;/img> &lt;br>
+#! </Alt>
+#! <Alt Only = "LaTeX">
+#! \begin{center}
+#! \includegraphics{images/_Wrapper_morphisms-1.pdf}
+#! \end{center}
+#! </Alt>
+#! <Alt Only = "Text">
+#! Image omitted in terminal text
+            #! </Alt>
+#! @BeginExampleSession
+#! gap> six := SimplicialSurfaceByDownwardIncidence(
+#! >     [[1,2],[2,3],[3,4],[4,5],[5,6],[6,1],,[1,8],[2,8],[3,8],[4,8],[5,8],[6,8]],
+#! >     [[1,8,9],[2,9,10],[3,10,11],[4,11,12],[5,12,13],[6,13,8]]);;
+#! gap> three := SimplicialSurfaceByDownwardIncidence(
+#! >     [[1,2],[2,3],[3,1],,[1,5],[2,5],[3,5]], [[1,5,6],[2,6,7],[3,7,5]]);;
+#! gap> vertexMap := [1,2,3,1,2,3,,5];
+#! [ 1, 2, 3, 1, 2, 3,, 5 ]
+#! gap> edgeMap := [1,2,3,1,2,3,,5,6,7,5,6,7];
+#! [ 1, 2, 3, 1, 2, 3,, 5, 6, 7, 5, 6, 7 ]
+#! gap> faceMap := [1,2,3,1,2,3];
+#! [ 1, 2, 3, 1, 2, 3 ]
+#! gap> polMor := PolygonalMorphismByLists(six, three, 
+#! >                        vertexMap, edgeMap, faceMap);;
+#! gap> SourceComplex(polMor) = six;
+#! true
+#! gap> RangeComplex(polMor) = three;
+#! true
+#! gap> VertexMapAsImageList(polMor) = vertexMap;
+#! true
+#! gap> EdgeMapAsImageList(polMor) = edgeMap;
+#! true
+#! gap> FaceMapAsImageList(polMor) = faceMap;
+#! true
+#! @EndExampleSession
+#!
+#! The NC-version does not check whether:
+#! * The individual argument lists map every vertex/edge/face of
+#!   <A>sourceComplex</A> to a vertex/edge/face of <A>rangeComplex</A>.
+#! * The incidence structure is preserved by the mapping.
+#! * The vertices incident to an edge are mappped to different vertices.
+#! * A polygon is mapped to a polygon with the same number of sides.
+#! * The edges incident to a face are mapped to different edges.
+#! * The vertices incident to a face are mapped to different vertices.
+#!
+#! @Returns a polygonal mapping
+#! @Arguments sourceComplex, rangeComplex, vertexMap, edgeMap, faceMap
+DeclareOperation( "PolygonalMorphismByLists", 
+    [IsPolygonalComplex, IsPolygonalComplex, IsList, IsList, IsList] );
+#! @Arguments sourceComplex, rangeComplex, vertexMap, edgeMap, faceMap
+DeclareOperation( "PolygonalMorphismByListsNC", 
+    [IsPolygonalComplex, IsPolygonalComplex, IsList, IsList, IsList] );
+#! @EndGroup
+
+#! @BeginGroup PolygonalMorphismByVertexImages
+#! @Description
+#! Given two vertex-faithful (<Ref Subsect="IsAnomalyFree"/>)
+#! polygonal complexes and a map between their
+#! vertices, construct a polygonal morphism extending the vertex map.
+#! The arguments are:
+#! * <A>sourceComplex</A>: The vertex-faithful 
+#!   polygonal complex that become the source
+#!   of the polygonal morphism.
+#! * <A>rangeComplex</A>: The vertex-faithful 
+#!   polygonal complex that becomes the range
+#!   of the polygonal morphism.
+#! * <A>vertexMap</A>: A list, such that for each vertex <A>v</A> in
+#!   <A>sourceComplex</A>, the element <A>vertexMap[v]</A> is a vertex
+#!   in <A>rangeComplex</A>, representing the image under the polygonal
+#!   morphism.
+#!
+#! As an illustration we define a polygonal morphisms from a 6-umbrella
+#! to a 3--umbrella.
+ 
+#!  <Alt Only="HTML">
+#! &lt;br>&lt;img src='./images/_Wrapper_morphisms-2-1.svg'> &lt;/img> &lt;br>
+#! </Alt>
+#! <Alt Only = "LaTeX">
+#! \begin{center}
+#! \includegraphics{images/_Wrapper_morphisms-2.pdf}
+#! \end{center}
+#! </Alt>
+#! <Alt Only = "Text">
+#! Image omitted in terminal text
+            #! </Alt>
+#! @BeginExampleSession
+#! gap> six := SimplicialSurfaceByDownwardIncidence(
+#! >     [[1,2],[2,3],[3,4],[4,5],[5,6],[6,1],,[1,8],[2,8],[3,8],[4,8],[5,8],[6,8]],
+#! >     [[1,8,9],[2,9,10],[3,10,11],[4,11,12],[5,12,13],[6,13,8]]);;
+#! gap> three := SimplicialSurfaceByDownwardIncidence(
+#! >     [[1,2],[2,3],[3,1],,[1,5],[2,5],[3,5]], [[1,5,6],[2,6,7],[3,7,5]]);;
+#! gap> vertexMap := [1,2,3,1,2,3,,5];
+#! [ 1, 2, 3, 1, 2, 3,, 5 ]
+#! gap> polMor := PolygonalMorphismByVertexImages(six, three, vertexMap);;
+#! gap> SourceComplex(polMor) = six;
+#! true
+#! gap> RangeComplex(polMor) = three;
+#! true
+#! gap> VertexMapAsImageList(polMor) = vertexMap;
+#! true
+#! gap> EdgeMapAsImageList(polMor);
+#! [ 1, 2, 3, 1, 2, 3,, 5, 6, 7, 5, 6, 7 ]
+#! gap> FaceMapAsImageList(polMor);
+#! [ 1, 2, 3, 1, 2, 3 ]
+#! @EndExampleSession
+#!
+#! The NC-version does not check whether:
+#! * The list <A>vertexMap</A> maps every vertex of
+#!   <A>sourceComplex</A> to a vertex of <A>rangeComplex</A>.
+#! * The incidence structure is preserved by the mapping.
+#! * The vertices incident to an edge are mappped to different vertices.
+#! * A polygon is mapped to a polygon with the same number of sides.
+#! * The vertices incident to a face are mapped to different vertices.
+#!
+#! @Returns a polygonal mapping
+#! @Arguments sourceComplex, rangeComplex, vertexMap
+DeclareOperation( "PolygonalMorphismByVertexImages", 
+    [IsPolygonalComplex and IsAnomalyFree, IsPolygonalComplex and IsAnomalyFree, IsList] );
+#! @Arguments sourceComplex, rangeComplex, vertexMap
+DeclareOperation( "PolygonalMorphismByVertexImagesNC", 
+    [IsPolygonalComplex and IsAnomalyFree, IsPolygonalComplex and IsAnomalyFree, IsList] );
+#! @EndGroup
+
+
+
+#! @Description
+#! Given a polygonal complex, return the polygonal morphism that
+#! sends this complex to itself (the identity morphism).
+#!
+#! As an example, consider the tetrahedron:
+ 
+#!  <Alt Only="HTML">
+#! &lt;br>&lt;img src='./images/_Wrapper_morphisms-3-1.svg'> &lt;/img> &lt;br>
+#! </Alt>
+#! <Alt Only = "LaTeX">
+#! \begin{center}
+#! \includegraphics{images/_Wrapper_morphisms-3.pdf}
+#! \end{center}
+#! </Alt>
+#! <Alt Only = "Text">
+#! Image omitted in terminal text
+            #! </Alt>
+#! @BeginExampleSession
+#! gap> tetra := Tetrahedron();;
+#! gap> id := PolygonalIdentityMorphism(tetra);;
+#! gap> SourceComplex(id) = tetra;
+#! true
+#! gap> RangeComplex(id) = tetra;
+#! true
+#! gap> VertexMapAsImageList(id);
+#! [ 1, 2, 3, 4 ]
+#! gap> EdgeMapAsImageList(id);
+#! [ 1, 2, 3, 4, 5, 6 ]
+#! gap> FaceMapAsImageList(id);
+#! [ 1, 2, 3, 4 ]
+#! @EndExampleSession
+#!
+#! @Returns a polygonal mapping
+#! @Arguments complex
+DeclareOperation( "PolygonalIdentityMorphism", [IsPolygonalComplex] );
+
+
+#! <ManSection Label="CompositionMapping">
+#!   <Oper Name="CompositionMapping" Arg="mapLast, mapSecondToLast, ..." 
+#!      Label="for IsPolygonalMorphism, IsPolygonalMorphism, ..."
+#!      Comm="Construct the composite map from the given polygonal morphisms"/>
+#!   <Oper Name="CompositionMapping2" Arg="map2, map1" 
+#!      Label="for two polygonal morphisms"
+#!      Comm="Construct the composite map from the given polygonal morphisms"/>
+#!   <Returns>A polygonal morphism</Returns>
+#!   <Description>
+#!     Compose several polygonal morphisms. The method
+#!     <K>CompositionMapping2</K> returns the polygonal morphisms that
+#!     is obtained by first applying <A>map1</A> and then applying
+#!     <A>map2</A>.
+#!
+#!     The method <K>CompositionMapping</K> can compose an arbitrary number
+#!     of polygonal morphisms. Note that the first argument is the last map
+#!     used in the composition. In
+#!     addition, it also respects <K>IsInjective</K> and <K>IsSurjective</K>,
+#!     if applicable.
+#!
+#!     If the range of the <M>i</M>-th map is not equal to the source of the 
+#!     <M>(i+1)</M>th
+#!     map, an error is raised.
+#!
+#!     We use a map from a six-umbrella to a three-umbrella as illustration.
+ 
+#!  <Alt Only="HTML">
+#! &lt;br>&lt;img src='./images/_Wrapper_morphisms-1-1.svg'> &lt;/img> &lt;br>
+#! </Alt>
+#! <Alt Only = "LaTeX">
+#! \begin{center}
+#! \includegraphics{images/_Wrapper_morphisms-1.pdf}
+#! \end{center}
+#! </Alt>
+#! <Alt Only = "Text">
+#! Image omitted in terminal text
+            #! </Alt>
+#! @ExampleSession
+#! gap> six := SimplicialSurfaceByDownwardIncidence(
+#! >     [[1,2],[2,3],[3,4],[4,5],[5,6],[6,1],,[1,8],[2,8],[3,8],[4,8],[5,8],[6,8]],
+#! >     [[1,8,9],[2,9,10],[3,10,11],[4,11,12],[5,12,13],[6,13,8]]);;
+#! gap> three := SimplicialSurfaceByDownwardIncidence(
+#! >     [[1,2],[2,3],[3,1],,[1,5],[2,5],[3,5]], [[1,5,6],[2,6,7],[3,7,5]]);;
+#! gap> mor_6_to_6 := PolygonalIdentityMorphism(six);;
+#! gap> mor_3_to_3 := PolygonalMorphismByLists(three, three,
+#! >       [2,3,1,,5], [2,3,1,,6,7,5], [2,3,1]);;
+#! gap> mor_6_to_3 := PolygonalMorphismByLists(six, three, 
+#! >    [1,2,3,1,2,3,,5], [1,2,3,1,2,3,,5,6,7,5,6,7], [1,2,3,1,2,3]);;
+#! gap> comp := CompositionMapping2(mor_3_to_3, mor_6_to_3);;
+#! gap> VertexMapAsImageList(comp);
+#! [ 2, 3, 1, 2, 3, 1,, 5 ]
+#! gap> EdgeMapAsImageList(comp);
+#! [ 2, 3, 1, 2, 3, 1,, 6, 7, 5, 6, 7, 5 ]
+#! gap> FaceMapAsImageList(comp);
+#! [ 2, 3, 1, 2, 3, 1 ]
+#! gap> CompositionMapping2(mor_6_to_3, mor_6_to_6) = mor_6_to_3;
+#! true
+#! gap> CompositionMapping(mor_3_to_3, mor_6_to_3, mor_6_to_6) = comp;
+#! true
+#! @EndExampleSession
+#!
+#!   </Description>
+#! </ManSection>
+
+
+
+#! <ManSection Label="InversePolygonalMorphism">
+#!   <Attr Name="InversePolygonalMorphism" Arg="isoMor" 
+#!      Label="for IsPolygonalMorphism and IsBijective"
+#!      Comm="Construct the inverse polygonal morphism from a bijective polygonal morphism"/>
+#!   <Oper Name="Inverse" Arg="autoMor" 
+#!      Label="for a bijective polygonal morphisms with identical source and range"
+#!      Comm="Construct the inverse polygonal morphism from a bijective polygonal morphism with identical source and range"/>
+#!   <Attr Name="InverseGeneralMapping" Arg="isoMor" 
+#!      Label="for a bijective polygonal morphism"
+#!      Comm="Construct the inverse polygonal morphism from a bijective polygonal morphism"/>
+#!   <Returns>A polygonal morphism</Returns>
+#!   <Description>
+#!     Given a bijective polygonal morphism, one can define its inverse,
+#!     i.e. a polygonal morphism, in which <K>SourceComplex</K>
+#!     (<Ref Subsect="SourceComplex"/>) and <K>RangeComplex</K>
+#!     (<Ref Subsect="RangeComplex"/>) are switched.
+#!     
+#!     Due to the way in which GAP handles inverses and mappings (compare the
+#!     introduction of section 
+#!     <Ref Sect="Arithmetic Operations for General Mapping" BookName="Reference"/>), 
+#!     the different 
+#!     methods perform subtly different tasks:
+#!     * <K>InversePolygonalMorphism</K>(<A>isoMor</A>) 
+#!       constructs the expected inverse
+#!       map, from <K>RangeComplex</K>(<A>isoMor</A>) to
+#!       <K>SourceComplex</K>(<A>isoMor</A>).
+#!     * <K>Inverse</K>(<A>autoMor</A>) <E>only</E> constructs this inverse, if 
+#!       <K>SourceComplex</K>(<A>autoMor</A>) and
+#!       <K>RangeComplex</K>(<A>autoMor</A>) coincide.
+#!     * <K>InverseGeneralMapping</K> does the same
+#!       as <K>InversePolygonalMorphism</K>, but might be subject to future
+#!       change, if inverses are defined for non-bijective morphisms in
+#!       the future.
+#!
+#!     All of the methods throw errors if their requirements are not met.
+#!
+#!     To illustrate, we use a relabelling of a five-umbrella.
+#!      <Alt Only="HTML">
+#! &lt;br>&lt;img src="./images/_Wrapper_Image_PolygonalMorphism_FiveUmbrella-1.svg"> &lt;/img> &lt;br>
+#! </Alt>
+#! <Alt Only = "LaTeX">
+#! \begin{center}
+#! \includegraphics{images/_Wrapper_Image_PolygonalMorphism_FiveUmbrella.pdf}
+#! \end{center}
+#! </Alt>
+#! <Alt Only = "Text">
+#! Image omitted in terminal text
+#! </Alt>
+#! @ExampleSession
+#! gap> left := SimplicialSurfaceByDownwardIncidence( 
+#! >         [[1,2],[1,3],[1,4],[1,5],[1,6],[2,3],[3,4],[4,5],[5,6],[6,2]],
+#! >         [[1,2,6],[2,3,7],[3,4,8],[4,5,9],[1,5,10]]);;
+#! gap> right := SimplicialSurfaceByDownwardIncidence(
+#! >         [,[1,3],[1,4],[1,5],[1,6],[1,7],,[3,4],[4,5],[5,6],[6,7],[3,7]],
+#! >         [,,[2,3,8],[3,4,9],[4,5,10],[5,6,11],[2,6,12]]);;
+#! gap> morph := PolygonalMorphismByLists(left, right,
+#! >     [1,3,4,5,6,7], [2,3,4,5,6,8,9,10,11,12], [3,4,5,6,7]);;
+#! gap> inv := InversePolygonalMorphism(morph);;
+#! gap> SourceComplex(inv) = right;
+#! true
+#! gap> RangeComplex(inv) = left;
+#! true
+#! gap> VertexMapAsImageList(inv);
+#! [ 1,, 2, 3, 4, 5, 6 ]
+#! gap> EdgeMapAsImageList(inv);
+#! [ , 1, 2, 3, 4, 5,, 6, 7, 8, 9, 10 ]
+#! gap> FaceMapAsImageList(inv);
+#! [,, 1, 2, 3, 4, 5 ]
+#! @EndExampleSession
+#!
+#!   </Description>
+#! </ManSection>
+#
+DeclareAttribute( "InversePolygonalMorphism", IsPolygonalMorphism and IsBijective );
+
+
+#! <ManSection Label="ButterflyFaithfulMonomorphismIntoSimplicialSurface">
+#!   <Oper Name="ButterflyFaithfulMonomorphismIntoSimplicialSurface" Arg="surf1, surf2" 
+#!      Label="for two simplicial surfaces"
+#!      Comm="Return a butterfly-faithful monomorphism if it exists."/>
+#!   <Returns>A polygonal morphism or <K>fail</K></Returns>
+#!   <Description>
+#!     Given two simplicial surfaces <K>surf1</K> and <K>surf2</K>, return a butterfly-faithful
+#!     monomorphism from <K>surf1</K> to <K>surf2</K> if it exists. Otherwise return <K>fail</K>.
+#!     A homomorphism of simplicial surfaces is called butterfly-faithful if the homomorphism
+#!     when restricted to a butterfly, i.e. restricted to two incident faces of an inner edge,
+#!     becomes a bijection onto another butterfly. In other words, every butterfly of
+#!     <K>surf1</K> is being preserved and does not degenerate in <K>surf2</K>. 
+#!     As an example, consider the 3-half-umbrella and 6-umbrella.
+#! <Alt Only="HTML">
+#! &lt;br>&lt;img src="./images/_Wrapper_Butterfly_Faithful_Monomorphism_Hexagon.svg"> &lt;/img> &lt;br>
+#! </Alt>
+#! <Alt Only = "LaTeX">
+#! \begin{center}
+#! \includegraphics{images/_Wrapper_Butterfly_Faithful_Monomorphism_Hexagon.pdf}
+#! \end{center}
+#! </Alt>
+#! <Alt Only = "Text">
+#! Image omitted in terminal text
+#! </Alt>
+#! @ExampleSession
+#! gap> six := SimplicialSurfaceByDownwardIncidence(
+#! >     [[1,2],[2,3],[3,4],[4,5],[5,6],[6,1],,[1,8],[2,8],[3,8],[4,8],[5,8],[6,8]],
+#! >     [[1,8,9],[2,9,10],[3,10,11],[4,11,12],[5,12,13],[6,13,8]]);;
+#! gap> three := SimplicialSurfaceByDownwardIncidence(
+#! >     [[1,2],[2,3],[3,4],[5,4],[1,5],[2,5],[3,5]], [[1,5,6],[2,6,7],[3,7,4]]);;
+#! gap> mor_3_to_6 := ButterflyFaithfulMonomorphismIntoSimplicialSurface(three, 
+#! >     six);;
+#! gap> VertexMapAsImageList(mor_3_to_6);
+#! [ 1, 2, 3, 4, 8 ]
+#! gap> EdgeMapAsImageList(mor_3_to_6);
+#! [ 1, 2, 3, 11, 8, 9, 10 ]
+#! gap> FaceMapAsImageList(mor_3_to_6);
+#! [ 1, 2, 3 ]
+#! @EndExampleSession
+#!   </Description>
+#! </ManSection>
+#
+DeclareOperation( "ButterflyFaithfulMonomorphismIntoSimplicialSurface", [IsSimplicialSurface, IsSimplicialSurface]);
+
+#! <ManSection Label="AllButterflyFaithfulMonomorphismsIntoSimplicialSurface">
+#!     <Oper Name="AllButterflyFaithfulMonomorphismsIntoSimplicialSurface" Arg="surf1, surf2" 
+#!        Label="for two simplicial surfaces"
+#!        Comm="Return a list of all butterfly-faithful monomorphisms."/>
+#!     <Returns>A list of polygonal morphisms</Returns>
+#!     <Description>
+#!       Given two simplicial surfaces <K>surf1</K> and <K>surf2</K>, return a list of all
+#!       butterfly-faithful monomorphisms from <K>surf1</K> to <K>surf2</K>.
+#!       A homomorphism of simplicial surfaces is called butterfly-faithful if the homomorphism
+#!       when restricted to a butterfly, i.e. restricted to two incident faces of an inner edge,
+#!       becomes a bijection onto another butterfly. In other words, every butterfly of
+#!       <K>surf1</K> is being preserved and does not degenerate in <K>surf2</K>. 
+#!       As an example, consider the 3-half-umbrella and 6-umbrella. We would expect 12
+#!       butterfly-faithful monomorphisms, namely by aligning the 3-half umbrella with 3
+#!       consecutive faces of the 6-umbrella. There are 6 ways to do this and another 6 if
+#!       we flip the 3-half-umbrella first.
+#! <Alt Only="HTML">
+#! &lt;br>&lt;img src="./images/_Wrapper_Butterfly_Faithful_Monomorphism_Hexagon.svg"> &lt;/img> &lt;br>
+#! </Alt>
+#! <Alt Only = "LaTeX">
+#! \begin{center}
+#! \includegraphics{images/_Wrapper_Butterfly_Faithful_Monomorphism_Hexagon.pdf}
+#! \end{center}
+#! </Alt>
+#! <Alt Only = "Text">
+#! Image omitted in terminal text
+#! </Alt>
+#! @ExampleSession
+#! gap> six := SimplicialSurfaceByDownwardIncidence(
+#! >     [[1,2],[2,3],[3,4],[4,5],[5,6],[6,1],,[1,8],[2,8],[3,8],[4,8],[5,8],[6,8]],
+#! >     [[1,8,9],[2,9,10],[3,10,11],[4,11,12],[5,12,13],[6,13,8]]);;
+#! gap> three := SimplicialSurfaceByDownwardIncidence(
+#! >     [[1,2],[2,3],[3,4],[5,4],[1,5],[2,5],[3,5]], [[1,5,6],[2,6,7],[3,7,4]]);;
+#! gap> all_mor_3_to_6 := AllButterflyFaithfulMonomorphismsIntoSimplicialSurface( 
+#! >     three, six);;
+#! gap> Length(all_mor_3_to_6);
+#! 12
+#! @EndExampleSession
+#!     </Description>
+#! </ManSection>
+#
+DeclareOperation( "AllButterflyFaithfulMonomorphismsIntoSimplicialSurface", [IsSimplicialSurface, IsSimplicialSurface]);
+
+#! @Section Images and pre-images
+#! @SectionLabel Morphisms_Images
+#!
+#! This section contains the functionality to compute images and
+#! preimages. Since polygonal morphisms connect two polygonal
+#! complexes, it is often necessary to make this connection
+#! explicit. For that reason, methods to compute images and preimages
+#! are provided.
+#! 
+#! Currently, the following methods are implemented:
+#! * For vertices: <K>ImageOfVertex</K> (<Ref Subsect="ImageOfVertex"/>)
+#!   and <K>PreImagesOfVertex</K> (<Ref Subsect="PreImagesOfVertex"/>).
+#! * For edges: <K>ImageOfEdge</K> (<Ref Subsect="ImageOfEdge"/>)
+#!   and <K>PreImagesOfEdge</K> (<Ref Subsect="PreImagesOfEdge"/>).
+#! * For faces: <K>ImageOfFace</K> (<Ref Subsect="ImageOfFace"/>)
+#!   and <K>PreImagesOfFace</K> (<Ref Subsect="PreImagesOfFace"/>).
+#!
+#! We illustrate these methods on the following polygonal morphism.
+ 
+#!  <Alt Only="HTML">
+#! &lt;br>&lt;img src='./images/_Wrapper_morphisms-4-1.svg'> &lt;/img> &lt;br>
+#! </Alt>
+#! <Alt Only = "LaTeX">
+#! \begin{center}
+#! \includegraphics{images/_Wrapper_morphisms-4.pdf}
+#! \end{center}
+#! </Alt>
+#! <Alt Only = "Text">
+#! Image omitted in terminal text
+            #! </Alt>
+#! @BeginExampleSession
+#! gap> source := PolygonalComplexByDownwardIncidence(
+#! >                [[1,2],, [2,4],, [4,5], [5,6],, [6,8],, [8,10],, 
+#! >                 [10,12],, [1,12], [2,12], [4,10], [4,6]],
+#! >                [[1,14,15], [3,16,12,15],, [16,17,8,10], [5,6,17]]);;
+#! gap> range := PolygonalComplexByDownwardIncidence( 
+#! >  [[1,2], [2,3], [3,4], [4,5], [5,6],, [6,8],, [8,1], [2,8], [2,4], [4,6]],
+#! >  [[1,10,9], [2,3,11],, [11,12,7,10], [4,5,12]]);;
+#! gap> polMor := PolygonalMorphismByLists( source, range, 
+#! >      [ 1, 2,, 4, 3, 2,, 8,, 6,, 8 ],
+#! >      [ 1,, 11,, 3, 2,, 10,, 7,, 7,, 9, 10, 12, 11 ], [ 1, 4,, 4, 2 ]);;
+#! @EndExampleSession
+
+
+#! @BeginGroup ImageOfVertex
+#! @Description
+#! Given a polygonal morphism <A>polMor</A> and a vertex <A>v</A>,
+#! return the image of <A>v</A> under <A>polMor</A>. If the given
+#! <A>v</A> is not a vertex of the source complex (compare
+#! <Ref Subsect="SourceComplex"/>)
+#! of <A>polMor</A>,
+#! an error is raised. The NC-version does not check whether <A>v</A>
+#! is a vertex of the source complex.
+#!
+#! Consider the polygonal morphism from the start of section
+#! <Ref Sect="Section_Morphisms_Images"/> as illustration.
+ 
+#!  <Alt Only="HTML">
+#! &lt;br>&lt;img src='./images/_Wrapper_morphisms-5-1.svg'> &lt;/img> &lt;br>
+#! </Alt>
+#! <Alt Only = "LaTeX">
+#! \begin{center}
+#! \includegraphics{images/_Wrapper_morphisms-5.pdf}
+#! \end{center}
+#! </Alt>
+#! <Alt Only = "Text">
+#! Image omitted in terminal text
+            #! </Alt>
+#! @BeginExampleSession
+#! gap> ImageOfVertex(polMor, 1);
+#! 1
+#! gap> ImageOfVertex(polMor, 5);
+#! 3
+#! gap> ImageOfVertex(polMor, 6);
+#! 2
+#! @EndExampleSession
+#!
+#! @Returns a positive integer
+#! @Arguments polMor, v
+DeclareOperation( "ImageOfVertex", [IsPolygonalMorphism, IsPosInt] );
+#! @Arguments polMor, v
+DeclareOperation( "ImageOfVertexNC", [IsPolygonalMorphism, IsPosInt] );
+#! @EndGroup
+
+
+#! @BeginGroup ImageOfEdge
+#! @Description
+#! Given a polygonal morphism <A>polMor</A> and an edge <A>e</A>,
+#! return the image of <A>e</A> under <A>polMor</A>. If the given
+#! <A>e</A> is not an edge of the source complex (compare
+#! <Ref Subsect="SourceComplex"/>)
+#! of <A>polMor</A>,
+#! an error is raised. The NC-version does not check whether <A>e</A>
+#! is an edge of the source complex.
+#!
+#! Consider the polygonal morphism from the start of section
+#! <Ref Sect="Section_Morphisms_Images"/> as illustration.
+ 
+#!  <Alt Only="HTML">
+#! &lt;br>&lt;img src='./images/_Wrapper_morphisms-6-1.svg'> &lt;/img> &lt;br>
+#! </Alt>
+#! <Alt Only = "LaTeX">
+#! \begin{center}
+#! \includegraphics{images/_Wrapper_morphisms-6.pdf}
+#! \end{center}
+#! </Alt>
+#! <Alt Only = "Text">
+#! Image omitted in terminal text
+            #! </Alt>
+#! @BeginExampleSession
+#! gap> ImageOfEdge(polMor, 1);
+#! 1
+#! gap> ImageOfEdge(polMor, 5);
+#! 3
+#! gap> ImageOfEdge(polMor, 8);
+#! 10
+#! @EndExampleSession
+#!
+#! @Returns a positive integer
+#! @Arguments polMor, e
+DeclareOperation( "ImageOfEdge", [IsPolygonalMorphism, IsPosInt] );
+#! @Arguments polMor, e
+DeclareOperation( "ImageOfEdgeNC", [IsPolygonalMorphism, IsPosInt] );
+#! @EndGroup
+
+
+#! @BeginGroup ImageOfFace
+#! @Description
+#! Given a polygonal morphism <A>polMor</A> and a face <A>f</A>,
+#! return the image of <A>f</A> under <A>polMor</A>. If the given
+#! <A>f</A> is not a face of the source complex (compare
+#! <Ref Subsect="SourceComplex"/>)
+#! of <A>polMor</A>,
+#! an error is raised. The NC-version does not check whether <A>f</A>
+#! is a face of the source complex.
+#!
+#! Consider the polygonal morphism from the start of section
+#! <Ref Sect="Section_Morphisms_Images"/> as illustration.
+ 
+#!  <Alt Only="HTML">
+#! &lt;br>&lt;img src='./images/_Wrapper_morphisms-7-1.svg'> &lt;/img> &lt;br>
+#! </Alt>
+#! <Alt Only = "LaTeX">
+#! \begin{center}
+#! \includegraphics{images/_Wrapper_morphisms-7.pdf}
+#! \end{center}
+#! </Alt>
+#! <Alt Only = "Text">
+#! Image omitted in terminal text
+            #! </Alt>
+#! @BeginExampleSession
+#! gap> ImageOfFace(polMor, 1);
+#! 1
+#! gap> ImageOfFace(polMor, 5);
+#! 2
+#! gap> ImageOfFace(polMor, 4);
+#! 4
+#! @EndExampleSession
+#!
+#! @Returns a positive integer
+#! @Arguments polMor, f
+DeclareOperation( "ImageOfFace", [IsPolygonalMorphism, IsPosInt] );
+#! @Arguments polMor, f
+DeclareOperation( "ImageOfFaceNC", [IsPolygonalMorphism, IsPosInt] );
+#! @EndGroup
+
+
+#! @BeginGroup PreImagesOfVertex
+#! @Description
+#! Given a polygonal morphism <A>polMor</A> and a vertex <A>v</A> of
+#! the range complex (compare
+#! <Ref Subsect="RangeComplex"/>), 
+#! return the set of all preimages of <A>v</A> under
+#! <A>polMor</A>. If the given vertex <A>v</A> is not a vertex of the
+#! range complexi, an error is raised.
+#!
+#! The NC-version does not check whether <A>v</A> is a vertex of the
+#! range complex.
+#!
+#! Consider the polygonal morphism from the start of section
+#! <Ref Sect="Section_Morphisms_Images"/> as illustration.
+ 
+#!  <Alt Only="HTML">
+#! &lt;br>&lt;img src='./images/_Wrapper_morphisms-8-1.svg'> &lt;/img> &lt;br>
+#! </Alt>
+#! <Alt Only = "LaTeX">
+#! \begin{center}
+#! \includegraphics{images/_Wrapper_morphisms-8.pdf}
+#! \end{center}
+#! </Alt>
+#! <Alt Only = "Text">
+#! Image omitted in terminal text
+            #! </Alt>
+#! @BeginExampleSession
+#! gap> PreImagesOfVertex(polMor, 1);
+#! [ 1 ]
+#! gap> PreImagesOfVertex(polMor, 2);
+#! [ 2, 6 ]
+#! gap> PreImagesOfVertex(polMor, 5);
+#! [ ]
+#! @EndExampleSession
+#! 
+#! @Returns a set of positive integers
+#! @Arguments polMor, v
+DeclareOperation( "PreImagesOfVertex", [IsPolygonalMorphism, IsPosInt] );
+#! @Arguments polMor, v
+DeclareOperation( "PreImagesOfVertexNC", [IsPolygonalMorphism, IsPosInt] );
+#! @EndGroup
+
+
+#! @BeginGroup PreImagesOfEdge
+#! @Description
+#! Given a polygonal morphism <A>polMor</A> and an edge <A>e</A> of
+#! the range complex (compare
+#! <Ref Subsect="RangeComplex"/>), 
+#! return the set of all preimages of <A>e</A> under
+#! <A>polMor</A>. If the given edge <A>e</A> is not an edge of the
+#! range complexi, an error is raised.
+#!
+#! The NC-version does not check whether <A>e</A> is an edge of the
+#! range complex.
+#!
+#! Consider the polygonal morphism from the start of section
+#! <Ref Sect="Section_Morphisms_Images"/> as illustration.
+ 
+#!  <Alt Only="HTML">
+#! &lt;br>&lt;img src='./images/_Wrapper_morphisms-9-1.svg'> &lt;/img> &lt;br>
+#! </Alt>
+#! <Alt Only = "LaTeX">
+#! \begin{center}
+#! \includegraphics{images/_Wrapper_morphisms-9.pdf}
+#! \end{center}
+#! </Alt>
+#! <Alt Only = "Text">
+#! Image omitted in terminal text
+            #! </Alt>
+#! @BeginExampleSession
+#! gap> PreImagesOfEdge(polMor, 2);
+#! [ 6 ]
+#! gap> PreImagesOfEdge(polMor, 11);
+#! [ 3, 17 ]
+#! gap> PreImagesOfEdge(polMor, 4);
+#! [ ]
+#! @EndExampleSession
+#! 
+#! @Returns a set of positive integers
+#! @Arguments polMor, e
+DeclareOperation( "PreImagesOfEdge", [IsPolygonalMorphism, IsPosInt] );
+#! @Arguments polMor, e
+DeclareOperation( "PreImagesOfEdgeNC", [IsPolygonalMorphism, IsPosInt] );
+#! @EndGroup
+
+
+#! @BeginGroup PreImagesOfFace
+#! @Description
+#! Given a polygonal morphism <A>polMor</A> and a face <A>f</A> of
+#! the range complex (compare
+#! <Ref Subsect="RangeComplex"/>), 
+#! return the set of all preimages of <A>f</A> under
+#! <A>polMor</A>. If the given face <A>f</A> is not a face of the
+#! range complexi, an error is raised.
+#!
+#! The NC-version does not check whether <A>f</A> is a face of the
+#! range complex.
+#!
+#! Consider the polygonal morphism from the start of section
+#! <Ref Sect="Section_Morphisms_Images"/> as illustration.
+ 
+#!  <Alt Only="HTML">
+#! &lt;br>&lt;img src='./images/_Wrapper_morphisms-10-1.svg'> &lt;/img> &lt;br>
+#! </Alt>
+#! <Alt Only = "LaTeX">
+#! \begin{center}
+#! \includegraphics{images/_Wrapper_morphisms-10.pdf}
+#! \end{center}
+#! </Alt>
+#! <Alt Only = "Text">
+#! Image omitted in terminal text
+            #! </Alt>
+#! @BeginExampleSession
+#! gap> PreImagesOfFace(polMor, 2);
+#! [ 5 ]
+#! gap> PreImagesOfFace(polMor, 4);
+#! [ 2, 4 ]
+#! gap> PreImagesOfFace(polMor, 5);
+#! [ ]
+#! @EndExampleSession
+#! 
+#! @Returns a set of positive integers
+#! @Arguments polMor, f
+DeclareOperation( "PreImagesOfFace", [IsPolygonalMorphism, IsPosInt] );
+#! @Arguments polMor, f
+DeclareOperation( "PreImagesOfFaceNC", [IsPolygonalMorphism, IsPosInt] );
+#! @EndGroup
+
+
+#TODO
+# document Image
+# document PreImage
+
+
+#! @Section Consistent labels for vertices, edges, and faces
+#! @SectionLabel VEFLabels
+#!
+#! We have defined polygonal complexes in a way such that the labels for vertices,
+#! edges, and faces do not have to be distinct. While this is more convenient
+#! for the casual user, it is sometimes practical to enforce distinct labels.
+#! Notably, these cases include morphisms and automorphism groups.
+#!
+#! The distinct label set is called <K>VEFLabels</K>. Consider the following
+#! polygonal surface:
+ 
+#!  <Alt Only="HTML">
+#! &lt;br>&lt;img src='./images/_Wrapper_morphisms-11-1.svg'> &lt;/img> &lt;br>
+#! </Alt>
+#! <Alt Only = "LaTeX">
+#! \begin{center}
+#! \includegraphics{images/_Wrapper_morphisms-11.pdf}
+#! \end{center}
+#! </Alt>
+#! <Alt Only = "Text">
+#! Image omitted in terminal text
+            #! </Alt>
+#! @BeginExampleSession
+#! gap> cat := PolygonalSurfaceByUpwardIncidence(
+#! >        [[1,2,4,5],, [1,7], [2,7,8], [8,9], [4,9,10], [5,10]],
+#! >        [[1], [1,2],, [2,4], [4],, [1], [2], [2], [4]]);;
+#! gap> Vertices(cat);
+#! [ 1, 3, 4, 5, 6, 7 ]
+#! gap> Edges(cat);
+#! [ 1, 2, 4, 5, 7, 8, 9, 10 ]
+#! gap> Faces(cat);
+#! [ 1, 2, 4 ]
+#! gap> Intersection( Vertices(cat), Edges(cat) );
+#! [ 1, 4, 5, 7 ]
+#! @EndExampleSession
+#! Using the VEF-labels shifts the labels of edges and faces upwards to
+#! avoid intersections.
+ 
+#!  <Alt Only="HTML">
+#! &lt;br>&lt;img src='./images/_Wrapper_morphisms-12-1.svg'> &lt;/img> &lt;br>
+#! </Alt>
+#! <Alt Only = "LaTeX">
+#! \begin{center}
+#! \includegraphics{images/_Wrapper_morphisms-12.pdf}
+#! \end{center}
+#! </Alt>
+#! <Alt Only = "Text">
+#! Image omitted in terminal text
+            #! </Alt>
+#! @BeginExampleSession
+#! gap> VEFLabels(cat);
+#! [ 1, 3, 4, 5, 6, 7, 8, 9, 11, 12, 14, 15, 16, 17, 18, 19, 21 ]
+#! gap> VEFLabelsOfVertices(cat);
+#! [ 1,, 3, 4, 5, 6, 7 ]
+#! gap> VEFLabelsOfEdges(cat);
+#! [ 8, 9,, 11, 12,, 14, 15, 16, 17 ]
+#! gap> VEFLabelsOfFaces(cat);
+#! [ 18, 19,, 21 ]
+#! @EndExampleSession
+
+
+
+#! @BeginGroup VEFLabels
+#! @Description
+#! Return the set of VEF-labels for the given polygonal complex. The
+#! VEF-labels are a set of labels that distinguish vertices,
+#! edges, and faces. It is constructed as follows:
+#! * The vertex labels stay the same
+#! * The edge labels are shifted upwards by the maximal vertex label
+#! * The face labels are shifted upwards by the sum of maximal vertex
+#!   label and maximal edge label
+#!
+#! For example, consider the polygonal surface from the start of
+#! section <Ref Sect="Section_VEFLabels"/>:
+#!  <Alt Only="HTML">
+#! &lt;br>&lt;img src="./images/_Wrapper_Image_VEFLabels_SideBySide-1.svg"> &lt;/img> &lt;br>
+#! </Alt>
+#! <Alt Only = "LaTeX">
+#! \begin{center}
+#! \includegraphics{images/_Wrapper_Image_VEFLabels_SideBySide.pdf}
+#! \end{center}
+#! </Alt>
+#! <Alt Only = "Text">
+#! Image omitted in terminal text
+#! </Alt>
+#! @BeginExampleSession
+#! gap> Vertices(cat);
+#! [ 1, 3, 4, 5, 6, 7 ]
+#! gap> Edges(cat);
+#! [ 1, 2, 4, 5, 7, 8, 9, 10 ]
+#! gap> Faces(cat);
+#! [ 1, 2, 4 ]
+#! gap> VEFLabels(cat);
+#! [ 1, 3, 4, 5, 6, 7, 8, 9, 11, 12, 14, 15, 16, 17, 18, 19, 21 ]
+#! @EndExampleSession
+#! @Arguments complex
+#! @Returns a set of positive integers
+DeclareAttribute( "VEFLabels", IsPolygonalComplex );
+#! @EndGroup
+
+
+#! @BeginGroup VEFLabelsOfVertices
+#! @Description
+#! The method <K>VEFLabelOfVertex</K>(<A>complex</A>, <A>vertex</A>) returns the
+#! VEF-label of <A>vertex</A>. The NC-version does
+#! not check whether the given <A>vertex</A> is a vertex of <A>complex</A>.
+#! 
+#! The attribute <K>VEFLabelsOfVertices</K>(<A>complex</A>) collects all of those
+#! labels in a list that is indexed by the vertex labels, i.e.
+#! <K>VEFLabelsOfOfVertices</K>(<A>complex</A>)[<A>vertex</A>] = 
+#! <K>VEFLabelOfVertex</K>(<A>complex</A>, <A>vertex</A>).
+#! All other positions of this list are not bound.
+#! 
+#! For example, consider the polygonal surface from the start of
+#! section <Ref Sect="Section_VEFLabels"/>:
+#!  <Alt Only="HTML">
+#! &lt;br>&lt;img src="./images/_Wrapper_Image_VEFLabels_SideBySide-1.svg"> &lt;/img> &lt;br>
+#! </Alt>
+#! <Alt Only = "LaTeX">
+#! \begin{center}
+#! \includegraphics{images/_Wrapper_Image_VEFLabels_SideBySide.pdf}
+#! \end{center}
+#! </Alt>
+#! <Alt Only = "Text">
+#! Image omitted in terminal text
+#! </Alt>
+#! @BeginExampleSession
+#! gap> VEFLabelOfVertex(cat, 3);
+#! 3
+#! gap> VEFLabelOfVertex(cat, 6);
+#! 6
+#! gap> VEFLabelsOfVertices(cat);
+#! [ 1,, 3, 4, 5, 6, 7 ]
+#! @EndExampleSession
+#! 
+#! @Returns a list of positive integers / a positive integer
+#! @Arguments complex
+DeclareAttribute( "VEFLabelsOfVertices", IsPolygonalComplex );
+#! @Arguments complex, vertex
+DeclareOperation( "VEFLabelOfVertex", [IsPolygonalComplex, IsPosInt]);
+#! @Arguments complex, vertex
+DeclareOperation( "VEFLabelOfVertexNC", [IsPolygonalComplex, IsPosInt]);
+#! @EndGroup
+
+
+#! @BeginGroup VEFLabelsOfEdges
+#! @Description
+#! The method <K>VEFLabelOfEdge</K>(<A>complex</A>, <A>edge</A>) returns the
+#! VEF-label of <A>edge</A>. The NC-version does
+#! not check whether the given <A>edge</A> is an edge of <A>complex</A>.
+#! 
+#! The attribute <K>VEFLabelsOfEdges</K>(<A>complex</A>) collects all of those
+#! labels in a list that is indexed by the edge labels, i.e.
+#! <K>VEFLabelsOfOfEdges</K>(<A>complex</A>)[<A>edge</A>] = 
+#! <K>VEFLabelOfEdge</K>(<A>complex</A>, <A>edge</A>).
+#! All other positions of this list are not bound.
+#! 
+#! For example, consider the polygonal surface from the start of
+#! section <Ref Sect="Section_VEFLabels"/>:
+#!  <Alt Only="HTML">
+#! &lt;br>&lt;img src="./images/_Wrapper_Image_VEFLabels_SideBySide-1.svg"> &lt;/img> &lt;br>
+#! </Alt>
+#! <Alt Only = "LaTeX">
+#! \begin{center}
+#! \includegraphics{images/_Wrapper_Image_VEFLabels_SideBySide.pdf}
+#! \end{center}
+#! </Alt>
+#! <Alt Only = "Text">
+#! Image omitted in terminal text
+#! </Alt>
+#! @BeginExampleSession
+#! gap> VEFLabelOfEdge(cat, 2);
+#! 9
+#! gap> VEFLabelOfEdge(cat, 10);
+#! 17
+#! gap> VEFLabelsOfEdges(cat);
+#! [ 8, 9,, 11, 12,, 14, 15, 16, 17 ]
+#! @EndExampleSession
+#! 
+#! @Returns a list of positive integers / a positive integer
+#! @Arguments complex
+DeclareAttribute( "VEFLabelsOfEdges", IsPolygonalComplex );
+#! @Arguments complex, vertex
+DeclareOperation( "VEFLabelOfEdge", [IsPolygonalComplex, IsPosInt]);
+#! @Arguments complex, vertex
+DeclareOperation( "VEFLabelOfEdgeNC", [IsPolygonalComplex, IsPosInt]);
+#! @EndGroup
+
+
+#! @BeginGroup VEFLabelsOfFaces
+#! @Description
+#! The method <K>VEFLabelOfFace</K>(<A>complex</A>, <A>face</A>) returns the
+#! VEF-label of <A>face</A>. The NC-version does
+#! not check whether the given <A>face</A> is a face of <A>complex</A>.
+#! 
+#! The attribute <K>VEFLabelsOfFaces</K>(<A>complex</A>) collects all of those
+#! labels in a list that is indexed by the face labels, i.e.
+#! <K>VEFLabelsOfOfFaces</K>(<A>complex</A>)[<A>face</A>] = 
+#! <K>VEFLabelOfFace</K>(<A>complex</A>, <A>face</A>).
+#! All other positions of this list are not bound.
+#! 
+#! For example, consider the polygonal surface from the start of
+#! section <Ref Sect="Section_VEFLabels"/>:
+#!  <Alt Only="HTML">
+#! &lt;br>&lt;img src="./images/_Wrapper_Image_VEFLabels_SideBySide-1.svg"> &lt;/img> &lt;br>
+#! </Alt>
+#! <Alt Only = "LaTeX">
+#! \begin{center}
+#! \includegraphics{images/_Wrapper_Image_VEFLabels_SideBySide.pdf}
+#! \end{center}
+#! </Alt>
+#! <Alt Only = "Text">
+#! Image omitted in terminal text
+#! </Alt>
+#! @BeginExampleSession
+#! gap> VEFLabelOfFace(cat, 2);
+#! 19
+#! gap> VEFLabelOfFace(cat, 4);
+#! 21
+#! gap> VEFLabelsOfFaces(cat);
+#! [ 18, 19,, 21 ]
+#! @EndExampleSession
+#! 
+#! @Returns a list of positive integers / a positive integer
+#! @Arguments complex
+DeclareAttribute( "VEFLabelsOfFaces", IsPolygonalComplex );
+#! @Arguments complex, vertex
+DeclareOperation( "VEFLabelOfFace", [IsPolygonalComplex, IsPosInt]);
+#! @Arguments complex, vertex
+DeclareOperation( "VEFLabelOfFaceNC", [IsPolygonalComplex, IsPosInt]);
+#! @EndGroup
+
+
+#! @BeginGroup VertexOfVEFLabel
+#! @Description
+#! Given a polygonal complex <A>complex</A> and a VEF-label <A>label</A>, the
+#! method <K>VertexOfVEFLabel</K>(<A>complex</A>, <A>label</A>) returns
+#! the vertex associated to <A>label</A>.
+#!
+#! For example, consider the polygonal surface from the start of
+#! section <Ref Sect="Section_VEFLabels"/>:
+#!  <Alt Only="HTML">
+#! &lt;br>&lt;img src="./images/_Wrapper_Image_VEFLabels_SideBySide-1.svg"> &lt;/img> &lt;br>
+#! </Alt>
+#! <Alt Only = "LaTeX">
+#! \begin{center}
+#! \includegraphics{images/_Wrapper_Image_VEFLabels_SideBySide.pdf}
+#! \end{center}
+#! </Alt>
+#! <Alt Only = "Text">
+#! Image omitted in terminal text
+#! </Alt>
+#! @BeginExampleSession
+#! gap> VertexOfVEFLabel(cat, 1);
+#! 1
+#! gap> VertexOfVEFLabel(cat, 2);
+#! fail
+#! gap> VertexOfVEFLabel(cat, 7);
+#! 7
+#! gap> VertexOfVEFLabel(cat, 8);
+#! fail
+#! @EndExampleSession
+#!
+#! The NC-version does not check whether the given <A>label</A> is valid.
+#! The normal version checks this and returns <K>fail</K> if <A>label</A>
+#! is not valid.
+#! @Returns a positive integer or <K>fail</K>
+#! @Arguments complex, label
+DeclareOperation( "VertexOfVEFLabel", [IsPolygonalComplex, IsPosInt] );
+#! @Arguments complex, label
+DeclareOperation( "VertexOfVEFLabelNC", [IsPolygonalComplex, IsPosInt] );
+#! @EndGroup
+
+
+#! @BeginGroup EdgeOfVEFLabel
+#! @Description
+#! Given a polygonal complex <A>complex</A> and a VEF-label <A>label</A>, the
+#! method <K>EdgeOfVEFLabel</K>(<A>complex</A>, <A>label</A>) returns
+#! the edge associated to <A>label</A>.
+#!
+#! For example, consider the polygonal surface from the start of
+#! section <Ref Sect="Section_VEFLabels"/>:
+#!  <Alt Only="HTML">
+#! &lt;br>&lt;img src="./images/_Wrapper_Image_VEFLabels_SideBySide-1.svg"> &lt;/img> &lt;br>
+#! </Alt>
+#! <Alt Only = "LaTeX">
+#! \begin{center}
+#! \includegraphics{images/_Wrapper_Image_VEFLabels_SideBySide.pdf}
+#! \end{center}
+#! </Alt>
+#! <Alt Only = "Text">
+#! Image omitted in terminal text
+#! </Alt>
+#! @BeginExampleSession
+#! gap> EdgeOfVEFLabel(cat, 7);
+#! fail
+#! gap> EdgeOfVEFLabel(cat, 9);
+#! 2
+#! gap> EdgeOfVEFLabel(cat, 10);
+#! fail
+#! gap> EdgeOfVEFLabel(cat, 16);
+#! 9
+#! gap> EdgeOfVEFLabel(cat, 18);
+#! fail
+#! @EndExampleSession
+#!
+#! The NC-version does not check whether the given <A>label</A> is valid.
+#! The normal version checks this and returns <K>fail</K> if <A>label</A>
+#! is not valid.
+#! @Returns a positive integer or <K>fail</K>
+#! @Arguments complex, label
+DeclareOperation( "EdgeOfVEFLabel", [IsPolygonalComplex, IsPosInt] );
+#! @Arguments complex, label
+DeclareOperation( "EdgeOfVEFLabelNC", [IsPolygonalComplex, IsPosInt] );
+#! @EndGroup
+
+
+#! @BeginGroup FaceOfVEFLabel
+#! @Description
+#! Given a polygonal complex <A>complex</A> and a VEF-label <A>label</A>, the
+#! method <K>FaceOfVEFLabel</K>(<A>complex</A>, <A>label</A>) returns
+#! the face associated to <A>label</A>. 
+#!
+#! For example, consider the polygonal surface from the start of
+#! section <Ref Sect="Section_VEFLabels"/>:
+#!  <Alt Only="HTML">
+#! &lt;br>&lt;img src="./images/_Wrapper_Image_VEFLabels_SideBySide-1.svg"> &lt;/img> &lt;br>
+#! </Alt>
+#! <Alt Only = "LaTeX">
+#! \begin{center}
+#! \includegraphics{images/_Wrapper_Image_VEFLabels_SideBySide.pdf}
+#! \end{center}
+#! </Alt>
+#! <Alt Only = "Text">
+#! Image omitted in terminal text
+#! </Alt>
+#! @BeginExampleSession
+#! gap> FaceOfVEFLabel(cat, 17);
+#! fail
+#! gap> FaceOfVEFLabel(cat, 18);
+#! 1
+#! gap> FaceOfVEFLabel(cat, 20);
+#! fail
+#! gap> FaceOfVEFLabel(cat, 21);
+#! 4
+#! gap> FaceOfVEFLabel(cat, 22);
+#! fail
+#! @EndExampleSession
+#!
+#! The NC-version does not check whether the given <A>label</A> is valid.
+#! The normal version checks this and returns <K>fail</K> if <A>label</A>
+#! is not valid.
+#! @Returns a positive integer of <K>fail</K>
+#! @Arguments complex, label
+DeclareOperation( "FaceOfVEFLabel", [IsPolygonalComplex, IsPosInt] );
+#! @Arguments complex, label
+DeclareOperation( "FaceOfVEFLabelNC", [IsPolygonalComplex, IsPosInt] );
+#! @EndGroup
+
+
+
+#! @Section Components of a morphism
+#! @SectionLabel Morphisms_Components
+#!
+#! This section contains the ingredients within a polygonal morphism, 
+#! i.e. source and range complex, as well as the maps on vertices, edges,
+#! and faces.
+#!
+#! We will illustrate them on the following polygonal morphism (on the
+#! sides are the VEF-labels):
+#!  <Alt Only="HTML">
+#! &lt;br>&lt;img src="./images/_Wrapper_Image_PolygonalMorphism_Strip-1.svg"> &lt;/img> &lt;br>
+#! </Alt>
+#! <Alt Only = "LaTeX">
+#! \begin{center}
+#! \includegraphics{images/_Wrapper_Image_PolygonalMorphism_Strip.pdf}
+#! \end{center}
+#! </Alt>
+#! <Alt Only = "Text">
+#! Image omitted in terminal text
+#! </Alt>
+#! @ExampleSession
+#! gap> source := PolygonalSurfaceByDownwardIncidence( 
+#! >      [[1,2],[2,3],[3,4],,[1,6],,[2,7],[3,7],[4,7],,,[6,7]],
+#! >      [,[1,7,12,5],[2,7,8],[3,8,9]]);;
+#! gap> range := PolygonalSurfaceByDownwardIncidence(
+#! >      [[1,2],[2,3],,[1,5],[2,5],,[3,6],[3,7],,,[5,6],[6,7]],
+#! >      [[1,4,5],[2,5,11,7],[7,8,12]]);;
+#! gap> polMor := PolygonalMorphismByLists(source,range,
+#! >      [5,6,7,6,,2,3], [11,12,12,,5,,7,8,7,,,2], [,2,3,3]);;
+#! @EndExampleSession
+#! 
+
+
+#! @BeginGroup SourceComplex
+#! @Description
+#! Return the polygonal complex (or surface) that is the source
+#! of the general polygonal mapping <A>polMap</A>.
+#!
+#! If the source is not a polygonal surface, then <K>SourceSurface</K>
+#! will return <K>fail</K>.
+#!
+#! @Returns a polygonal complex
+#! @Arguments polMap
+DeclareAttribute( "SourceComplex", IsGeneralPolygonalMorphism );
+#! @Returns a polygonal surface of <K>fail</K>
+#! @Arguments polMap
+DeclareAttribute( "SourceSurface", IsGeneralPolygonalMorphism );
+#! @EndGroup
+
+
+#! @BeginGroup RangeComplex
+#! @Description
+#! Return the polygonal complex (or surface) that is the range
+#! of the general polygonal mapping <A>polMap</A>.
+#!
+#! If the range is not a polygonal surface, then <K>RangeSurface</K>
+#! will return <K>fail</K>.
+#!
+#! @Returns a polygonal complex
+#! @Arguments polMap
+DeclareAttribute( "RangeComplex", IsGeneralPolygonalMorphism );
+#! @Returns a polygonal surface of <K>fail</K>
+#! @Arguments polMap
+DeclareAttribute( "RangeSurface", IsGeneralPolygonalMorphism );
+#! @EndGroup
+
+
+#! @BeginGroup VertexMapAsImageList
+#! @Description
+#! Given a polygonal morphism <A>polMor</A>, return the restriction
+#! of the mapping to the vertices. The result is a list <A>vMap</A>,
+#! such that <A>vMap[v]</A> is the image of the vertex <A>v</A> under
+#! the polygonal morphism <A>polMor</A>. All other list entries are
+#! not bound.
+#!
+#! We illustrate this on the polygonal morphism from the start of
+#! section <Ref Sect="Section_Morphisms_Components"/>:
+#!  <Alt Only="HTML">
+#! &lt;br>&lt;img src="./images/_Wrapper_Image_PolygonalMorphism_Strip-1.svg"> &lt;/img> &lt;br>
+#! </Alt>
+#! <Alt Only = "LaTeX">
+#! \begin{center}
+#! \includegraphics{images/_Wrapper_Image_PolygonalMorphism_Strip.pdf}
+#! \end{center}
+#! </Alt>
+#! <Alt Only = "Text">
+#! Image omitted in terminal text
+#! </Alt>
+#! @ExampleSession
+#! gap> VertexMapAsImageList(polMor);
+#! [ 5, 6, 7, 6,, 2, 3 ]
+#! @EndExampleSession
+#!
+#! @Returns a list
+#! @Arguments polMor
+DeclareAttribute( "VertexMapAsImageList", IsPolygonalMorphism );
+#! @EndGroup
+
+
+#! @BeginGroup EdgeMapAsImageList
+#! @Description
+#! Given a polygonal morphism <A>polMor</A>, return the restriction
+#! of the mapping to the edges. The result is a list <A>eMap</A>,
+#! such that <A>eMap[e]</A> is the image of the edge <A>e</A> under
+#! the polygonal morphism <A>polMor</A>. All other list entries are
+#! not bound.
+#!
+#! We illustrate this on the polygonal morphism from the start of
+#! section <Ref Sect="Section_Morphisms_Components"/>:
+#!  <Alt Only="HTML">
+#! &lt;br>&lt;img src="./images/_Wrapper_Image_PolygonalMorphism_Strip-1.svg"> &lt;/img> &lt;br>
+#! </Alt>
+#! <Alt Only = "LaTeX">
+#! \begin{center}
+#! \includegraphics{images/_Wrapper_Image_PolygonalMorphism_Strip.pdf}
+#! \end{center}
+#! </Alt>
+#! <Alt Only = "Text">
+#! Image omitted in terminal text
+#! </Alt>
+#! @ExampleSession
+#! gap> EdgeMapAsImageList(polMor);
+#! [ 11, 12, 12,, 5,, 7, 8, 7,,, 2 ]
+#! @EndExampleSession
+#!
+#! @Returns a list
+#! @Arguments polMor
+DeclareAttribute( "EdgeMapAsImageList", IsPolygonalMorphism );
+#! @EndGroup
+
+
+#! @BeginGroup FaceMapAsImageList
+#! @Description
+#! Given a polygonal morphism <A>polMor</A>, return the restriction
+#! of the mapping to the faces. The result is a list <A>fMap</A>,
+#! such that <A>fMap[f]</A> is the image of the face <A>f</A> under
+#! the polygonal morphism <A>polMor</A>. All other list entries are
+#! not bound.
+#!
+#! We illustrate this on the polygonal morphism from the start of
+#! section <Ref Sect="Section_Morphisms_Components"/>:
+#!  <Alt Only="HTML">
+#! &lt;br>&lt;img src="./images/_Wrapper_Image_PolygonalMorphism_Strip-1.svg"> &lt;/img> &lt;br>
+#! </Alt>
+#! <Alt Only = "LaTeX">
+#! \begin{center}
+#! \includegraphics{images/_Wrapper_Image_PolygonalMorphism_Strip.pdf}
+#! \end{center}
+#! </Alt>
+#! <Alt Only = "Text">
+#! Image omitted in terminal text
+#! </Alt>
+#! @ExampleSession
+#! gap> FaceMapAsImageList(polMor);
+#! [ , 2, 3, 3 ]
+#! @EndExampleSession
+#!
+#! @Returns a list
+#! @Arguments polMor
+DeclareAttribute( "FaceMapAsImageList", IsPolygonalMorphism );
+#! @EndGroup
+
+
+#! @BeginGroup VEFLabelMapAsImageList
+#! @Description
+#! A polygonal morphism <A>polMor</A> can be described by a map
+#! between the VEF-labels of source and target complex. This method
+#! returns this map as an image list, i.e. it returns a list 
+#! <A>vefMap</A>, such that <A>vefMap[x]</A> is the image of
+#! the VEF-label <A>x</A>. All other list entries are not bound.
+#!
+#! We illustrate this on the polygonal morphism from the start of
+#! section <Ref Sect="Section_Morphisms_Components"/> (the VEF-labels
+#! are drawn on the sides).
+ 
+#!  <Alt Only="HTML">
+#! &lt;br>&lt;img src='./images/_Wrapper_morphisms-13-1.svg'> &lt;/img> &lt;br>
+#! </Alt>
+#! <Alt Only = "LaTeX">
+#! \begin{center}
+#! \includegraphics{images/_Wrapper_morphisms-13.pdf}
+#! \end{center}
+#! </Alt>
+#! <Alt Only = "Text">
+#! Image omitted in terminal text
+            #! </Alt>
+#! @ExampleSession
+#! gap> VEFLabelMapAsImageList(polMor);
+#! [ 5, 6, 7, 6,, 2, 3, 18, 19, 19,, 12,, 14, 15, 14,,, 9,, 21, 22, 22 ]
+#! @EndExampleSession
+#!
+#! @Returns a list
+#! @Arguments polMor
+DeclareAttribute( "VEFLabelMapAsImageList", IsPolygonalMorphism );
+#! @EndGroup
+
+
+#List of TODO:
+# attribute VertexMapping
+# attribute EdgeMapping
+# attribute FaceMapping